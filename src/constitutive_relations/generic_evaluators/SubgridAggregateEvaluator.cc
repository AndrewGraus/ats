/* -*-  mode: c++; indent-tabs-mode: nil -*- */
//! SubgridAggregateEvaluator restricts a field to the subgrid version of the same field.

/*
  ATS is released under the three-clause BSD License.
  The terms of use and "as is" disclaimer for this license are
  provided in the top-level COPYRIGHT file.

  Authors: Ethan Coon (ecoon@lanl.gov)
*/

#include "SubgridAggregateEvaluator.hh"

namespace Amanzi {
namespace Relations {

SubgridAggregateEvaluator::SubgridAggregateEvaluator(Teuchos::ParameterList& plist) :
    EvaluatorSecondaryMonotypeCV(plist)
{
  domain_ = Keys::getDomain(my_keys_.front().first);
  source_domain_ = plist_.get<std::string>("source domain name");
  if (Keys::isDomainSet(source_domain_)) { // strip the :*
    source_domain_ = Keys::getDomainSetName(source_domain_);
  }
<<<<<<< HEAD
  var_key_ = Keys::getVarName(my_keys_.front().first);
=======
  var_key_ = Keys::getVarName(my_key_);
  nonlocal_dependencies_ = true; // by definition!
>>>>>>> 0f75fc63
}

Teuchos::RCP<Evaluator>
SubgridAggregateEvaluator::Clone() const
{
  return Teuchos::rcp(new SubgridAggregateEvaluator(*this));
}

// Required methods from EvaluatorSecondaryMonotypeCV
void
SubgridAggregateEvaluator::Evaluate_(const State& S,
        const std::vector<CompositeVector*>& result)
{
  auto ds = S.GetDomainSet(source_domain_);
  Epetra_MultiVector& result_v = *result[0]->ViewComponent("cell", false);

  auto dep = dependencies_.begin();
  std::vector<const Epetra_MultiVector*> sources;
  for (const auto& subdomain : *ds) {
    sources.push_back(S.Get<CompositeVector>(dep->first, dep->second)
                      .ViewComponent("cell", false).get());
    ++dep;
  }
  ds->DoImport(sources, result_v);
}

void
SubgridAggregateEvaluator::EvaluatePartialDerivative_(const State& S,
        const Key& wrt_key, const Tag& wrt_tag, const std::vector<CompositeVector*>& result)
{
  result[0]->PutScalar(1.);
}


void
SubgridAggregateEvaluator::EnsureEvaluators(State& S)
{
  if (dependencies_.size() == 0) {
    auto ds = S.GetDomainSet(source_domain_);
    if (ds->get_referencing_parent() == Teuchos::null) {
      Errors::Message msg;
      msg << "SubgridAggregateEvaluator: DomainSet \"" << source_domain_ << "\" does not have a referencing parent but must have one to aggregate.";
      Exceptions::amanzi_throw(msg);
    }
    if (S.GetMesh(domain_) != ds->get_referencing_parent()) {
      Errors::Message msg;
      msg << "SubgridAggregateEvaluator: DomainSet \"" << source_domain_ << "\" has a referencing parent, but it does not match the aggregate vector's domain, \"" << domain_ << "\"";
      Exceptions::amanzi_throw(msg);
    }

    for (const auto& subdomain : *ds) {
      dependencies_.insert(KeyTag{Keys::getKey(subdomain, var_key_), my_keys_.front().second});
    }
  }

  EvaluatorSecondaryMonotypeCV::EnsureEvaluators(S);
}


// Implements custom EC to use dependencies from subgrid
void
SubgridAggregateEvaluator::EnsureCompatibility_ToDeps_(State& S)
{
  EvaluatorSecondaryMonotypeCV::EnsureCompatibility_ToDeps_(S, {"cell",}, {AmanziMesh::CELL,}, {1,});
}


} // namespace
} // namespace
<|MERGE_RESOLUTION|>--- conflicted
+++ resolved
@@ -22,12 +22,8 @@
   if (Keys::isDomainSet(source_domain_)) { // strip the :*
     source_domain_ = Keys::getDomainSetName(source_domain_);
   }
-<<<<<<< HEAD
   var_key_ = Keys::getVarName(my_keys_.front().first);
-=======
-  var_key_ = Keys::getVarName(my_key_);
   nonlocal_dependencies_ = true; // by definition!
->>>>>>> 0f75fc63
 }
 
 Teuchos::RCP<Evaluator>
