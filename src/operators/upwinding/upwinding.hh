--- conflicted
+++ resolved
@@ -50,22 +50,7 @@
          const Teuchos::Ptr<Debugger>& db=Teuchos::null) const = 0;
 
   virtual void
-<<<<<<< HEAD
-  Update(const Teuchos::Ptr<State>& S,
-         const std::string cell_key,
-         const std::string cell_component,
-         const std::string face_key,
-         const std::string face_component,              
-         const Teuchos::Ptr<Debugger>& db=Teuchos::null){
-    AMANZI_ASSERT(0);
-  };
-
-  
-  virtual void
-  UpdateDerivatives(const Teuchos::Ptr<State>& S, 
-=======
   UpdateDerivatives(const Teuchos::Ptr<State>& S,
->>>>>>> 0c6e4241
                     std::string potential_key,
                     const CompositeVector& dconductivity,
                     const std::vector<int>& bc_markers,
