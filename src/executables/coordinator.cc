/* -*-  mode: c++; indent-tabs-mode: nil -*- */
/* -------------------------------------------------------------------------
ATS

License: see $ATS_DIR/COPYRIGHT
Author: Ethan Coon

Implementation for the Coordinator.  Coordinator is basically just a class to hold
the cycle driver, which runs the overall, top level timestep loop.  It
instantiates states, ensures they are initialized, and runs the timestep loop
including Vis and restart/checkpoint dumps.  It contains one and only one PK
-- most likely this PK is an MPC of some type -- to do the actual work.
------------------------------------------------------------------------- */

#include <iostream>
#include <unistd.h>
#include <sys/resource.h>
#include "errors.hh"

#include "Teuchos_VerboseObjectParameterListHelpers.hpp"
#include "Teuchos_XMLParameterListHelpers.hpp"
#include "Teuchos_TimeMonitor.hpp"
#include "AmanziComm.hh"
#include "AmanziTypes.hh"

#include "InputAnalysis.hh"

#include "Units.hh"

#include "TimeStepManager.hh"
#include "Visualization.hh"
#include "Checkpoint.hh"
#include "UnstructuredObservations.hh"
#include "State.hh"
#include "PK.hh"
#include "TreeVector.hh"
#include "PK_Factory.hh"

#include "coordinator.hh"

#define DEBUG_MODE 1

namespace ATS {

Coordinator::Coordinator(Teuchos::ParameterList& parameter_list,
                         Teuchos::RCP<Amanzi::State>& S,
                         Amanzi::Comm_ptr_type comm ) :
    parameter_list_(Teuchos::rcp(new Teuchos::ParameterList(parameter_list))),
    S_(S),
    comm_(comm),
    restart_(false) {

  // create and start the global timer
  timer_ = Teuchos::rcp(new Teuchos::Time("wallclock_monitor",true));
  setup_timer_ = Teuchos::TimeMonitor::getNewCounter("setup");
  cycle_timer_ = Teuchos::TimeMonitor::getNewCounter("cycle");
  coordinator_init();

  vo_ = Teuchos::rcp(new Amanzi::VerboseObject("Coordinator", *parameter_list_));
};

void Coordinator::coordinator_init() {
  coordinator_list_ = Teuchos::sublist(parameter_list_, "cycle driver");
  read_parameter_list();

  // create the top level PK
  Teuchos::RCP<Teuchos::ParameterList> pks_list = Teuchos::sublist(parameter_list_, "PKs");
  Teuchos::ParameterList pk_tree_list = coordinator_list_->sublist("PK tree");
  if (pk_tree_list.numParams() != 1) {
    Errors::Message message("CycleDriver: PK tree list should contain exactly one root node list");
    Exceptions::amanzi_throw(message);
  }
  Teuchos::ParameterList::ConstIterator pk_item = pk_tree_list.begin();
  const std::string &pk_name = pk_tree_list.name(pk_item);

  // create the solution
  soln_ = Teuchos::rcp(new Amanzi::TreeVector());

  // create the pk
  Amanzi::PKFactory pk_factory;
  pk_ = pk_factory.CreatePK(pk_name, pk_tree_list, parameter_list_, S_, soln_);

  // create the checkpointing
  Teuchos::ParameterList& chkp_plist = parameter_list_->sublist("checkpoint");
  checkpoint_ = Teuchos::rcp(new Amanzi::Checkpoint(chkp_plist, *S_));

  // create the observations
  Teuchos::ParameterList& observation_plist = parameter_list_->sublist("observations");
  for (auto& sublist : observation_plist) {
    if (observation_plist.isSublist(sublist.first)) {
      observations_.emplace_back(Teuchos::rcp(new Amanzi::UnstructuredObservations(
                observation_plist.sublist(sublist.first), S_.ptr())));
    } else {
      Errors::Message msg("\"observations\" list must only include sublists.");
      Exceptions::amanzi_throw(msg);
    }
  }

  // check whether meshes are deformable, and if so require a nodal position
  for (Amanzi::State::mesh_iterator mesh=S_->mesh_begin();
       mesh!=S_->mesh_end(); ++mesh) {

    if (S_->IsDeformableMesh(mesh->first) && !S_->IsAliasedMesh(mesh->first)) {
      std::string node_key;
      if (mesh->first != "domain") node_key= mesh->first+std::string("-vertex_coordinate");
      else node_key = std::string("vertex_coordinate");

      S_->RequireField(node_key)->SetMesh(mesh->second.first)->SetGhosted()
          ->AddComponent("node", Amanzi::AmanziMesh::NODE, mesh->second.first->space_dimension());
    }

    // -------------- ANALYSIS --------------------------------------------
    if (parameter_list_->isSublist("analysis")){

      Amanzi::InputAnalysis analysis(mesh->second.first, mesh->first);
      analysis.Init(parameter_list_->sublist("analysis").sublist(mesh->first));
      analysis.RegionAnalysis();
      analysis.OutputBCs();
    }

  }

  // create the time step manager
  tsm_ = Teuchos::rcp(new Amanzi::TimeStepManager());
}

void Coordinator::setup() {
  // Set up the states, creating all data structures.
  S_->set_time(t0_);
  S_->set_cycle(cycle0_);
  S_->RequireScalar("dt", "coordinator");

  pk_->Setup(S_.ptr());
  S_->Setup();
}

void Coordinator::initialize() {
  Teuchos::OSTab tab = vo_->getOSTab();
  int size = comm_->NumProc();
  int rank = comm_->MyPID();

  // Restart from checkpoint part 1:
  //  - get the time prior to initializing anything else
  if (restart_) {
    S_->set_time(Amanzi::ReadCheckpointInitialTime(comm_, restart_filename_));
  }

  // Initialize the state
  *S_->GetScalarData("dt", "coordinator") = 0.;
  S_->GetField("dt","coordinator")->set_initialized();
  S_->InitializeFields();

  // Initialize the process kernels
  pk_->Initialize(S_.ptr());

  // Restart from checkpoint part 2:
  // -- load all other data
  if (restart_) {
<<<<<<< HEAD
    ReadCheckpoint(*S_, restart_filename_);
=======
    Amanzi::ReadCheckpoint(*S_, restart_filename_);
>>>>>>> be213ca6
    t0_ = S_->time();
    cycle0_ = S_->cycle();

    for (Amanzi::State::mesh_iterator mesh=S_->mesh_begin();
         mesh!=S_->mesh_end(); ++mesh) {
      if (S_->IsDeformableMesh(mesh->first)) {
        Amanzi::DeformCheckpointMesh(*S_, mesh->first);
      }
    }
  }

  // Final checks.
  S_->CheckNotEvaluatedFieldsInitialized();
  S_->InitializeEvaluators();
  S_->CheckAllFieldsInitialized();

  // commit the initial conditions.
  pk_->CommitStep(0., 0., S_);

  // Write dependency graph.
  S_->WriteDependencyGraph();

  // Check final initialization
  WriteStateStatistics(*S_, *vo_);

  // visualization
  auto vis_list = Teuchos::sublist(parameter_list_,"visualization");
  for (auto& entry : *vis_list) {
    std::string domain_name = entry.first;

    if (S_->HasMesh(domain_name)) {
      // visualize standard domain
      auto mesh_p = S_->GetMesh(domain_name);
      auto sublist_p = Teuchos::sublist(vis_list, domain_name);
      if (!sublist_p->isParameter("file name base")) {
        if (domain_name.empty() || domain_name == "domain") {
          sublist_p->set<std::string>("file name base", std::string("ats_vis"));
        } else {
          sublist_p->set<std::string>("file name base", std::string("ats_vis_")+domain_name);
        }
      }

      if (S_->HasMesh(domain_name+"_3d") && sublist_p->get<bool>("visualize on 3D mesh", true))
        mesh_p = S_->GetMesh(domain_name+"_3d");

      // vis successful timesteps
      auto vis = Teuchos::rcp(new Amanzi::Visualization(*sublist_p));
      vis->set_name(domain_name);
      vis->set_mesh(mesh_p);
      vis->CreateFiles(false);

      visualization_.push_back(vis);

    } else if (Amanzi::Keys::isDomainSet(domain_name)) {
      // visualize domain set
      const auto& dset = S_->GetDomainSet(Amanzi::Keys::getDomainSetName(domain_name));
      for (auto name_id : *dset) {
        // visualize each subdomain
        Teuchos::ParameterList sublist = vis_list->sublist(name_id.first);
        sublist.set<std::string>("file name base", std::string("ats_vis_")+name_id.first);
        auto vis = Teuchos::rcp(new Amanzi::Visualization(sublist));
        vis->set_name(name_id.first);
        vis->set_mesh(S_->GetMesh(name_id.first));
        vis->CreateFiles(false);
        visualization_.push_back(vis);
      }

    }
  }

  // make observations
  for (const auto& obs : observations_) obs->MakeObservations(S_.ptr());

  S_->set_time(t0_); // in case steady state solve changed this
  S_->set_cycle(cycle0_);

  // set up the TSM
  // -- register visualization times
  for (const auto& vis : visualization_) vis->RegisterWithTimeStepManager(tsm_.ptr());

  // -- register checkpoint times
  checkpoint_->RegisterWithTimeStepManager(tsm_.ptr());

  // -- register observation times
  for (const auto& obs : observations_) obs->RegisterWithTimeStepManager(tsm_.ptr());

  // -- register the final time
  tsm_->RegisterTimeEvent(t1_);

  // -- register any intermediate requested times
  if (coordinator_list_->isSublist("required times")) {
    Teuchos::ParameterList& sublist = coordinator_list_->sublist("required times");
    Amanzi::IOEvent pause_times(sublist);
    pause_times.RegisterWithTimeStepManager(tsm_.ptr());
  }

  // Create an intermediate state that will store the updated solution until
  // we know it has succeeded.
  S_next_ = Teuchos::rcp(new Amanzi::State(*S_));
  *S_next_ = *S_;
  if (parameter_list_->get<bool>("support subcycling", false)) {
    S_inter_ = Teuchos::rcp(new Amanzi::State(*S_));
    *S_inter_ = *S_;
  } else {
    S_inter_ = S_;
  }

  // set the states in the PKs Passing null for S_ allows for safer subcycling
  // -- PKs can't use it, so it is guaranteed to be pristinely the old
  // timestep.  This comes at the expense of an increase in memory footprint.
  pk_->set_states(Teuchos::null, S_inter_, S_next_);

}

void Coordinator::finalize() {
  // Force checkpoint at the end of simulation, and copy to checkpoint_final
  pk_->CalculateDiagnostics(S_next_);
  checkpoint_->Write(*S_next_, 0.0, true);

  // flush observations to make sure they are saved
  for (const auto& obs : observations_) obs->Flush();
}


double rss_usage() { // return ru_maxrss in MBytes
#if (defined(__unix__) || defined(__unix) || defined(unix) || defined(__APPLE__) || defined(__MACH__))
  struct rusage usage;
  getrusage(RUSAGE_SELF, &usage);
#if (defined(__APPLE__) || defined(__MACH__))
  return static_cast<double>(usage.ru_maxrss)/1024.0/1024.0;
#else
  return static_cast<double>(usage.ru_maxrss)/1024.0;
#endif
#else
  return 0.0;
#endif
}


void Coordinator::report_memory() {
  // report the memory high water mark (using ru_maxrss)
  // this should be called at the very end of a simulation
  if (vo_->os_OK(Teuchos::VERB_MEDIUM)) {
    double global_ncells(0.0);
    double local_ncells(0.0);
    for (Amanzi::State::mesh_iterator mesh = S_->mesh_begin(); mesh != S_->mesh_end(); ++mesh) {
      Epetra_Map cell_map = (mesh->second.first)->cell_map(false);
      global_ncells += cell_map.NumGlobalElements();
      local_ncells += cell_map.NumMyElements();
    }

    double mem = rss_usage();

    double percell(mem);
    if (local_ncells > 0) {
      percell = mem/local_ncells;
    }

    double max_percell(0.0);
    double min_percell(0.0);
    comm_->MinAll(&percell,&min_percell,1);
    comm_->MaxAll(&percell,&max_percell,1);

    double total_mem(0.0);
    double max_mem(0.0);
    double min_mem(0.0);
    comm_->SumAll(&mem,&total_mem,1);
    comm_->MinAll(&mem,&min_mem,1);
    comm_->MaxAll(&mem,&max_mem,1);

    Teuchos::OSTab tab = vo_->getOSTab();
    *vo_->os() << "======================================================================" << std::endl;
    *vo_->os() << "All meshes combined have " << global_ncells << " cells." << std::endl;
    *vo_->os() << "Memory usage (high water mark):" << std::endl;
    *vo_->os() << std::fixed << std::setprecision(1);
    *vo_->os() << "  Maximum per core:   " << std::setw(7) << max_mem
          << " MBytes,  maximum per cell: " << std::setw(7) << max_percell*1024*1024
          << " Bytes" << std::endl;
    *vo_->os() << "  Minimum per core:   " << std::setw(7) << min_mem
          << " MBytes,  minimum per cell: " << std::setw(7) << min_percell*1024*1024
         << " Bytes" << std::endl;
    *vo_->os() << "  Total:              " << std::setw(7) << total_mem
          << " MBytes,  total per cell:   " << std::setw(7) << total_mem/global_ncells*1024*1024
          << " Bytes" << std::endl;
  }


  double doubles_count(0.0);
  for (Amanzi::State::field_iterator field=S_->field_begin(); field!=S_->field_end(); ++field) {
    doubles_count += static_cast<double>(field->second->GetLocalElementCount());
  }
  double global_doubles_count(0.0);
  double min_doubles_count(0.0);
  double max_doubles_count(0.0);
  comm_->SumAll(&doubles_count,&global_doubles_count,1);
  comm_->MinAll(&doubles_count,&min_doubles_count,1);
  comm_->MaxAll(&doubles_count,&max_doubles_count,1);

  Teuchos::OSTab tab = vo_->getOSTab();
  *vo_->os() << "Doubles allocated in state fields " << std::endl;
  *vo_->os() << "  Maximum per core:   " << std::setw(7)
             << max_doubles_count*8/1024/1024 << " MBytes" << std::endl;
  *vo_->os() << "  Minimum per core:   " << std::setw(7)
             << min_doubles_count*8/1024/1024 << " MBytes" << std::endl;
  *vo_->os() << "  Total:              " << std::setw(7)
             << global_doubles_count*8/1024/1024 << " MBytes" << std::endl;
}



void Coordinator::read_parameter_list() {
  Amanzi::Utils::Units units;
  t0_ = coordinator_list_->get<double>("start time");
  std::string t0_units = coordinator_list_->get<std::string>("start time units", "s");
  if (!units.IsValidTime(t0_units)) {
    Errors::Message msg;
    msg << "Coordinator start time: unknown time units type: \"" << t0_units << "\"  Valid are: " << units.ValidTimeStrings();
    Exceptions::amanzi_throw(msg);
  }
  bool success;
  t0_ = units.ConvertTime(t0_, t0_units, "s", success);

  t1_ = coordinator_list_->get<double>("end time");
  std::string t1_units = coordinator_list_->get<std::string>("end time units", "s");
  if (!units.IsValidTime(t1_units)) {
    Errors::Message msg;
    msg << "Coordinator end time: unknown time units type: \"" << t1_units << "\"  Valid are: " << units.ValidTimeStrings();
    Exceptions::amanzi_throw(msg);
  }
  t1_ = units.ConvertTime(t1_, t1_units, "s", success);

  max_dt_ = coordinator_list_->get<double>("max time step size [s]", 1.0e99);
  min_dt_ = coordinator_list_->get<double>("min time step size [s]", 1.0e-12);
  cycle0_ = coordinator_list_->get<int>("start cycle",0);
  cycle1_ = coordinator_list_->get<int>("end cycle",-1);
  duration_ = coordinator_list_->get<double>("wallclock duration [hrs]", -1.0);

  // restart control
  restart_ = coordinator_list_->isParameter("restart from checkpoint file");
  if (restart_) restart_filename_ = coordinator_list_->get<std::string>("restart from checkpoint file");
}



// -----------------------------------------------------------------------------
// acquire the chosen timestep size
// -----------------------------------------------------------------------------
double Coordinator::get_dt(bool after_fail) {
  // get the physical step size
  double dt = pk_->get_dt();
  if (dt < 0.) return dt;

  // check if the step size has gotten too small
  if (dt < min_dt_) {
    Errors::Message message("Coordinator: error, timestep too small");
    Exceptions::amanzi_throw(message);
  }

  // cap the max step size
  if (dt > max_dt_) {
    dt = max_dt_;
  }

  // ask the step manager if this step is ok
  dt = tsm_->TimeStep(S_next_->time(), dt, after_fail);
  return dt;
}


bool Coordinator::advance(double t_old, double t_new) {
  double dt = t_new - t_old;

  S_next_->advance_time(dt);
  bool fail = pk_->AdvanceStep(t_old, t_new, false);
  fail |= !pk_->ValidStep();

  // advance the iteration count and timestep size
  S_next_->advance_cycle();

  if (!fail) {
    // commit the state
    pk_->CommitStep(t_old, t_new, S_next_);

    // make observations, vis, and checkpoints
    for (const auto& obs : observations_) obs->MakeObservations(S_next_.ptr());
    visualize();
    checkpoint(dt);

    // we're done with this time step, copy the state
    *S_ = *S_next_;
    *S_inter_ = *S_next_;

  } else {
    // Failed the timestep.
    // Potentially write out failed timestep for debugging
    for (const auto& vis : failed_visualization_) WriteVis(*vis, *S_next_);

    // The timestep sizes have been updated, so copy back old soln and try again.
    *S_next_ = *S_;
    *S_inter_ = *S_;

    // check whether meshes are deformable, and if so, recover the old coordinates
    for (Amanzi::State::mesh_iterator mesh=S_->mesh_begin();
         mesh!=S_->mesh_end(); ++mesh) {
      bool surf = boost::starts_with(mesh->first, "surface_");

      if (S_->IsDeformableMesh(mesh->first) && !S_->IsAliasedMesh(mesh->first)) {
        // collect the old coordinates
        std::string node_key;
        if (mesh->first != "domain") node_key= mesh->first+std::string("-vertex_coordinate");
        else node_key = std::string("vertex_coordinate");

        Teuchos::RCP<const Amanzi::CompositeVector> vc_vec = S_->GetFieldData(node_key);
        vc_vec->ScatterMasterToGhosted();
        const Epetra_MultiVector& vc = *vc_vec->ViewComponent("node", true);

        std::vector<int> node_ids(vc.MyLength());
        Amanzi::AmanziGeometry::Point_List old_positions(vc.MyLength());
        for (int n=0; n!=vc.MyLength(); ++n) {
          node_ids[n] = n;
          if (mesh->second.first->space_dimension() == 2) {
            old_positions[n] = Amanzi::AmanziGeometry::Point(vc[0][n], vc[1][n]);
          } else {
            old_positions[n] = Amanzi::AmanziGeometry::Point(vc[0][n], vc[1][n], vc[2][n]);
          }
        }

        // undeform the mesh
        Amanzi::AmanziGeometry::Point_List final_positions;
        mesh->second.first->deform(node_ids, old_positions, false, &final_positions);
      }
    }
  }
  return fail;
}

void Coordinator::visualize(bool force) {
  // write visualization if requested
  bool dump = force;
  if (!dump) {
    for (const auto& vis : visualization_) {
      if (vis->DumpRequested(S_next_->cycle(), S_next_->time())) {
        dump = true;
      }
    }
  }

  if (dump) {
    pk_->CalculateDiagnostics(S_next_);
  }

  for (const auto& vis : visualization_) {
    if (force || vis->DumpRequested(S_next_->cycle(), S_next_->time())) {
      WriteVis(*vis, *S_next_);
    }
  }
}

void Coordinator::checkpoint(double dt, bool force) {
  if (force || checkpoint_->DumpRequested(S_next_->cycle(), S_next_->time())) {
    checkpoint_->Write(*S_next_, dt);
  }
}


// -----------------------------------------------------------------------------
// timestep loop
// -----------------------------------------------------------------------------
void Coordinator::cycle_driver() {
  // wallclock duration -- in seconds
  const double duration(duration_ * 3600);

  // start at time t = t0 and initialize the state.
  {
    Teuchos::TimeMonitor monitor(*setup_timer_);
    setup();
    initialize();

  }

  ////exit(0);

  // get the intial timestep -- note, this would have to be fixed for a true restart
  double dt = get_dt(false);

  // visualization at IC
  visualize();
  checkpoint(dt);



  // iterate process kernels
  {
    Teuchos::TimeMonitor cycle_monitor(*cycle_timer_);
#if !DEBUG_MODE
  try {
#endif
    bool fail = false;
    while ((S_->time() < t1_) &&
           ((cycle1_ == -1) || (S_->cycle() <= cycle1_)) &&
           (duration_ < 0 || timer_->totalElapsedTime(true) < duration) &&
           dt > 0.) {
      if (vo_->os_OK(Teuchos::VERB_MEDIUM)) {
        Teuchos::OSTab tab = vo_->getOSTab();
        *vo_->os() << "======================================================================"
                  << std::endl << std::endl;
        *vo_->os() << "Cycle = " << S_->cycle();
        *vo_->os() << ",  Time [days] = "<< std::setprecision(16) << S_->time() / (60*60*24);
        *vo_->os() << ",  dt [days] = " << std::setprecision(16) << dt / (60*60*24)  << std::endl;
        *vo_->os() << "----------------------------------------------------------------------"
                  << std::endl;
      }

      *S_->GetScalarData("dt", "coordinator") = dt;
      *S_inter_->GetScalarData("dt", "coordinator") = dt;
      *S_next_->GetScalarData("dt", "coordinator") = dt;

      S_->set_initial_time(S_->time());
      S_->set_final_time(S_->time() + dt);
      S_->set_intermediate_time(S_->time());

      fail = advance(S_->time(), S_->time() + dt);
      dt = get_dt(fail);
    } // while not finished


#if !DEBUG_MODE
  }

  catch (Amanzi::Exceptions::Amanzi_exception &e) {
    // write one more vis for help debugging
    S_next_->advance_cycle();
    visualize(true); // force vis

    // flush observations to make sure they are saved
    for (const auto& obs : observations_) obs->Flush();

    // catch errors to dump two checkpoints -- one as a "last good" checkpoint
    // and one as a "debugging data" checkpoint.
    checkpoint_->set_filebasename("last_good_checkpoint");
    WriteCheckpoint(checkpoint_.ptr(), *S_, dt);
    checkpoint_->set_filebasename("error_checkpoint");
    WriteCheckpoint(checkpoint_.ptr(), *S_next_, dt);
    throw e;
  }
#endif
  }


  // finalizing simulation
  WriteStateStatistics(*S_, *vo_);
  report_memory();
  Teuchos::TimeMonitor::summarize(*vo_->os());

  finalize();

} // cycle driver


} // close namespace Amanzi<|MERGE_RESOLUTION|>--- conflicted
+++ resolved
@@ -29,6 +29,7 @@
 
 #include "TimeStepManager.hh"
 #include "Visualization.hh"
+#include "VisualizationDomainSet.hh"
 #include "Checkpoint.hh"
 #include "UnstructuredObservations.hh"
 #include "State.hh"
@@ -156,11 +157,7 @@
   // Restart from checkpoint part 2:
   // -- load all other data
   if (restart_) {
-<<<<<<< HEAD
-    ReadCheckpoint(*S_, restart_filename_);
-=======
     Amanzi::ReadCheckpoint(*S_, restart_filename_);
->>>>>>> be213ca6
     t0_ = S_->time();
     cycle0_ = S_->cycle();
 
@@ -217,17 +214,33 @@
     } else if (Amanzi::Keys::isDomainSet(domain_name)) {
       // visualize domain set
       const auto& dset = S_->GetDomainSet(Amanzi::Keys::getDomainSetName(domain_name));
-      for (auto name_id : *dset) {
+      auto sublist_p = Teuchos::sublist(vis_list, domain_name);
+
+      if (sublist_p->get("visualize individually", false)) {
         // visualize each subdomain
-        Teuchos::ParameterList sublist = vis_list->sublist(name_id.first);
-        sublist.set<std::string>("file name base", std::string("ats_vis_")+name_id.first);
-        auto vis = Teuchos::rcp(new Amanzi::Visualization(sublist));
-        vis->set_name(name_id.first);
-        vis->set_mesh(S_->GetMesh(name_id.first));
+        for (const auto& name_id : *dset) {
+          Teuchos::ParameterList sublist = vis_list->sublist(name_id.first);
+          sublist.set<std::string>("file name base", std::string("ats_vis_")+name_id.first);
+          auto vis = Teuchos::rcp(new Amanzi::Visualization(sublist));
+          vis->set_name(name_id.first);
+          vis->set_mesh(S_->GetMesh(name_id.first));
+          vis->CreateFiles(false);
+          visualization_.push_back(vis);
+        }
+      } else {
+        // visualize collectively
+        auto domain_name_base = Amanzi::Keys::getDomainSetName(domain_name);
+        if (!sublist_p->isParameter("file name base"))
+          sublist_p->set("file name base", std::string("ats_vis_")+domain_name_base);
+        auto vis = Teuchos::rcp(new Amanzi::VisualizationDomainSet(*sublist_p));
+        vis->set_name(domain_name_base);
+        vis->set_mesh(dset->parent);
+        for (const auto& name_id : *dset) {
+          vis->set_subdomain_mesh(name_id.first, S_->GetMesh(name_id.first));
+        }
         vis->CreateFiles(false);
         visualization_.push_back(vis);
       }
-
     }
   }
 
