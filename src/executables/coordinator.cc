/* -*-  mode: c++; indent-tabs-mode: nil -*- */
/* -------------------------------------------------------------------------
ATS

License: see $ATS_DIR/COPYRIGHT
Author: Ethan Coon

Implementation for the Coordinator.  Coordinator is basically just a class to hold
the cycle driver, which runs the overall, top level timestep loop.  It
instantiates states, ensures they are initialized, and runs the timestep loop
including Vis and restart/checkpoint dumps.  It contains one and only one PK
-- most likely this PK is an MPC of some type -- to do the actual work.
------------------------------------------------------------------------- */

#include <iostream>
#include <unistd.h>
#include <sys/resource.h>
#include "errors.hh"

#include "Teuchos_VerboseObjectParameterListHelpers.hpp"
#include "Teuchos_XMLParameterListHelpers.hpp"
#include "Teuchos_TimeMonitor.hpp"
#include "AmanziComm.hh"
#include "AmanziTypes.hh"

#include "InputAnalysis.hh"
#include "Units.hh"
#include "TimeStepManager.hh"
#include "Visualization.hh"
#include "Checkpoint.hh"
#include "UnstructuredObservations.hh"
#include "State.hh"
#include "PK.hh"
#include "TreeVector.hh"
#include "PK_Factory.hh"

#include "coordinator.hh"

#define DEBUG_MODE 1

namespace ATS {

Coordinator::Coordinator(Teuchos::ParameterList& parameter_list,
                         Teuchos::RCP<Amanzi::State>& S,
                         Amanzi::Comm_ptr_type comm ) :
    parameter_list_(Teuchos::rcp(new Teuchos::ParameterList(parameter_list))),
    S_(S),
    comm_(comm),
    restart_(false) {

  // create and start the global timer
  timer_ = Teuchos::rcp(new Teuchos::Time("wallclock_monitor",true));
  setup_timer_ = Teuchos::TimeMonitor::getNewCounter("setup");
  cycle_timer_ = Teuchos::TimeMonitor::getNewCounter("cycle");
  coordinator_init();

  vo_ = Teuchos::rcp(new Amanzi::VerboseObject("Coordinator", *parameter_list_));
};

void Coordinator::coordinator_init() {
  coordinator_list_ = Teuchos::sublist(parameter_list_, "cycle driver");
  read_parameter_list();

  // create the top level PK
  Teuchos::RCP<Teuchos::ParameterList> pks_list = Teuchos::sublist(parameter_list_, "PKs");
  Teuchos::ParameterList pk_tree_list = coordinator_list_->sublist("PK tree");
  if (pk_tree_list.numParams() != 1) {
    Errors::Message message("CycleDriver: PK tree list should contain exactly one root node list");
    Exceptions::amanzi_throw(message);
  }
  Teuchos::ParameterList::ConstIterator pk_item = pk_tree_list.begin();
  const std::string &pk_name = pk_tree_list.name(pk_item);
  
  // create the solution
  soln_ = Teuchos::rcp(new Amanzi::TreeVector());

  // create the pk
  Amanzi::PKFactory pk_factory;
  pk_ = pk_factory.CreatePK(pk_name, pk_tree_list, parameter_list_, S_, soln_);

  // create the checkpointing
<<<<<<< HEAD
  Teuchos::ParameterList& chkp_plist = parameter_list_->sublist("checkpoint");
  std::string chkp_filenamebase = chkp_plist.get<std::string>("file name base", "checkpoint");
  auto split_restart = Amanzi::Keys::splitKey(chkp_filenamebase, '*');
  if (split_restart.first.empty()) {
    // standard checkpoint file on COMM_WORLD
    checkpoint_ = Teuchos::rcp(new Amanzi::Checkpoint(chkp_plist, comm_));
  } else {
    // rank-based checkpoint file on COMM_SELF
    auto comm_self = Amanzi::getCommSelf();
    std::stringstream chkp_filenamebase_rank;
    chkp_filenamebase_rank << split_restart.first << comm_->MyPID() << split_restart.second;
    chkp_plist.set("file name base", chkp_filenamebase_rank.str());
    checkpoint_ = Teuchos::rcp(new Amanzi::Checkpoint(chkp_plist, comm_self));
  }
=======
  Teuchos::ParameterList& chkp_plist = parameter_list_->sublist(check.str());
  checkpoint_ = Teuchos::rcp(new Amanzi::Checkpoint(chkp_plist, comm_));
>>>>>>> 2823ff21

  // create the observations
  Teuchos::ParameterList& observation_plist = parameter_list_->sublist("observations");
  observations_ = Teuchos::rcp(new Amanzi::UnstructuredObservations(observation_plist,
          Teuchos::null));

  // check whether meshes are deformable, and if so require a nodal position
  for (Amanzi::State::mesh_iterator mesh=S_->mesh_begin();
       mesh!=S_->mesh_end(); ++mesh) {

    if (S_->IsDeformableMesh(mesh->first) && S_->IsAliasedMesh(mesh->first)) {
      std::string node_key;
      if (mesh->first != "domain") node_key= mesh->first+std::string("-vertex_coordinate");
      else node_key = std::string("vertex_coordinate");

      S_->RequireField(node_key)->SetMesh(mesh->second.first)->SetGhosted()
          ->AddComponent("node", Amanzi::AmanziMesh::NODE, mesh->second.first->space_dimension()); 
    }

    // -------------- ANALYSIS --------------------------------------------
    if (parameter_list_->isSublist("analysis")){
      Amanzi::InputAnalysis analysis(mesh->second.first, mesh->first);
      analysis.Init(parameter_list_->sublist("analysis").sublist(mesh->first));
      analysis.RegionAnalysis();
      analysis.OutputBCs();
    }
  }
  
  // create the time step manager
  tsm_ = Teuchos::rcp(new Amanzi::TimeStepManager());
<<<<<<< HEAD
=======
  

>>>>>>> 2823ff21
}

void Coordinator::setup() {
  // Set up the states, creating all data structures.
  S_->set_time(t0_);
  S_->set_cycle(cycle0_);
  S_->RequireScalar("dt", "coordinator");

  pk_->Setup(S_.ptr());  
  S_->Setup();
}

void Coordinator::initialize() {
  // Restart from checkpoint, part 1.

  // This is crufty -- blame the BDF1 time integrator, whose solution history
  // needs to be updated to accept the new time as its initial time.

  // Note that if this is so, we can probably ignore some of the above
  // initialize() calls and the commit_state() call, but I'm afraid to try
  // that and break all the PKs.
  // Currently not a true restart -- for a true restart this should also get:
  // -- timestep size dt
  // -- BDF history to allow projection to continue correctly.
  Teuchos::OSTab tab = vo_->getOSTab();
  int size = comm_->NumProc();
  int rank = comm_->MyPID();

  // Restart from checkpoint, part 2.
  if (restart_) {
    auto split_restart = Amanzi::Keys::splitKey(restart_filename_, '*');
    if (split_restart.first.empty()) {
      // standard restart file on COMM_WORLD
      ReadCheckpoint(comm_, S_.ptr(), restart_filename_);
    } else {
      // rank-based restart file on COMM_SELF
      auto comm_self = Amanzi::getCommSelf();
      std::stringstream restart_fname;
      restart_fname << split_restart.first << rank << split_restart.second;
      ReadCheckpoint(comm_self, S_.ptr(), restart_fname.str());
    }
    t0_ = S_->time();
    cycle0_ = S_->cycle();
    
    for (Amanzi::State::mesh_iterator mesh=S_->mesh_begin();
         mesh!=S_->mesh_end(); ++mesh) {
      if (S_->IsDeformableMesh(mesh->first)) {
        DeformCheckpointMesh(S_.ptr(), mesh->first);
      }
    }
  }
  
  // Initialize the state (initializes all dependent variables).
  //S_->Initialize();
  *S_->GetScalarData("dt", "coordinator") = 0.;
  S_->GetField("dt","coordinator")->set_initialized();
  S_->InitializeFields();
<<<<<<< HEAD

  // Initialize the process kernels (initializes all independent variables)
  pk_->Initialize(S_.ptr());
  S_->CheckNotEvaluatedFieldsInitialized();
  S_->InitializeEvaluators();
  S_->WriteStatistics(vo_);
  S_->CheckAllFieldsInitialized();
=======

  WriteStateStatistics(S_.ptr(), vo_);

  // Initialize the process kernels (initializes all independent variables)
  pk_->Initialize(S_.ptr());

  S_->CheckNotEvaluatedFieldsInitialized();
  S_->InitializeEvaluators();


  S_->CheckAllFieldsInitialized();
  WriteStateStatistics(S_.ptr(), vo_);

>>>>>>> 2823ff21

  // commit the initial conditions.
  pk_->CommitStep(0., 0., S_);

  // visualization
  auto vis_list = Teuchos::sublist(parameter_list_,"visualization");
  for (auto& entry : *vis_list) {
    std::string domain_name = entry.first;

    if (S_->HasMesh(domain_name)) {
      // visualize standard domain
      auto mesh_p = S_->GetMesh(domain_name);
      auto sublist_p = Teuchos::sublist(vis_list, domain_name);

      if (S_->HasMesh(domain_name+"_3d") && sublist_p->get<bool>("visualize on 3D mesh", true))
        mesh_p = S_->GetMesh(domain_name+"_3d");
      
      // vis successful timesteps
      auto vis = Teuchos::rcp(new Amanzi::Visualization(*sublist_p));
      vis->set_name(domain_name);
      vis->set_mesh(mesh_p);
      vis->CreateFiles();
    
      visualization_.push_back(vis);

    } else if (boost::ends_with(domain_name, "_*")) {
      // visualize domain set
      std::string domain_set_name = domain_name.substr(0,domain_name.size()-2);
      for (auto m=S_->mesh_begin(); m!=S_->mesh_end(); ++m) {
        if (boost::starts_with(m->first, domain_set_name)) {
          // visualize each subdomain
          Teuchos::ParameterList sublist = vis_list->sublist(domain_name);
          sublist.set<std::string>("file name base", std::string("visdump_")+m->first);
          auto vis = Teuchos::rcp(new Amanzi::Visualization(sublist));
          vis->set_name(m->first);
          vis->set_mesh(m->second.first);    
          vis->CreateFiles();
          visualization_.push_back(vis);
        }
      }

    }
  }

  // make observations
  observations_->MakeObservations(*S_);

  S_->set_time(t0_); // in case steady state solve changed this
  S_->set_cycle(cycle0_);

  // set up the TSM
  // -- register visualization times
  for (std::vector<Teuchos::RCP<Amanzi::Visualization> >::iterator vis=visualization_.begin();
       vis!=visualization_.end(); ++vis) {
    (*vis)->RegisterWithTimeStepManager(tsm_.ptr());
  }

  // -- register checkpoint times
  checkpoint_->RegisterWithTimeStepManager(tsm_.ptr());

  // -- register observation times
  observations_->RegisterWithTimeStepManager(tsm_.ptr());

  // -- register the final time
  tsm_->RegisterTimeEvent(t1_);

  // -- register any intermediate requested times
  if (coordinator_list_->isSublist("required times")) {
    Teuchos::ParameterList& sublist = coordinator_list_->sublist("required times");
    Amanzi::IOEvent pause_times(sublist);
    pause_times.RegisterWithTimeStepManager(tsm_.ptr());
  }

  // Create an intermediate state that will store the updated solution until
  // we know it has succeeded.
  S_next_ = Teuchos::rcp(new Amanzi::State(*S_));
  *S_next_ = *S_;
  if (parameter_list_->get<bool>("support subcycling", false)) {
    S_inter_ = Teuchos::rcp(new Amanzi::State(*S_));
    *S_inter_ = *S_;
  } else {
    S_inter_ = S_;
  }

  // set the states in the PKs Passing null for S_ allows for safer subcycling
  // -- PKs can't use it, so it is guaranteed to be pristinely the old
  // timestep.  This comes at the expense of an increase in memory footprint.
  pk_->set_states(Teuchos::null, S_inter_, S_next_);  
  //pk_->set_states(S_, S_inter_, S_next_);

}

void Coordinator::finalize() {
  // Force checkpoint at the end of simulation, and copy to checkpoint_final
  pk_->CalculateDiagnostics(S_next_);
  WriteCheckpoint(checkpoint_.ptr(), S_next_.ptr(), 0.0, true);

  // flush observations to make sure they are saved
  observations_->Flush();
}


double rss_usage() { // return ru_maxrss in MBytes
#if (defined(__unix__) || defined(__unix) || defined(unix) || defined(__APPLE__) || defined(__MACH__))
  struct rusage usage;
  getrusage(RUSAGE_SELF, &usage);
#if (defined(__APPLE__) || defined(__MACH__))
  return static_cast<double>(usage.ru_maxrss)/1024.0/1024.0;
#else
  return static_cast<double>(usage.ru_maxrss)/1024.0;
#endif
#else
  return 0.0;
#endif
}


void Coordinator::report_memory() {
  // report the memory high water mark (using ru_maxrss)
  // this should be called at the very end of a simulation
  if (vo_->os_OK(Teuchos::VERB_MEDIUM)) {
    double global_ncells(0.0);
    double local_ncells(0.0);
    for (Amanzi::State::mesh_iterator mesh = S_->mesh_begin(); mesh != S_->mesh_end(); ++mesh) {
      Epetra_Map cell_map = (mesh->second.first)->cell_map(false);
      global_ncells += cell_map.NumGlobalElements();
      local_ncells += cell_map.NumMyElements();
    }    

    double mem = rss_usage();
    
    double percell(mem);
    if (local_ncells > 0) {
      percell = mem/local_ncells;
    }

    double max_percell(0.0);
    double min_percell(0.0);
    comm_->MinAll(&percell,&min_percell,1);
    comm_->MaxAll(&percell,&max_percell,1);

    double total_mem(0.0);
    double max_mem(0.0);
    double min_mem(0.0);
    comm_->SumAll(&mem,&total_mem,1);
    comm_->MinAll(&mem,&min_mem,1);
    comm_->MaxAll(&mem,&max_mem,1);

    Teuchos::OSTab tab = vo_->getOSTab();
    *vo_->os() << "======================================================================" << std::endl;
    *vo_->os() << "All meshes combined have " << global_ncells << " cells." << std::endl;
    *vo_->os() << "Memory usage (high water mark):" << std::endl;
    *vo_->os() << std::fixed << std::setprecision(1);
    *vo_->os() << "  Maximum per core:   " << std::setw(7) << max_mem 
          << " MBytes,  maximum per cell: " << std::setw(7) << max_percell*1024*1024 
          << " Bytes" << std::endl;
    *vo_->os() << "  Minumum per core:   " << std::setw(7) << min_mem 
          << " MBytes,  minimum per cell: " << std::setw(7) << min_percell*1024*1024 
         << " Bytes" << std::endl;
    *vo_->os() << "  Total:              " << std::setw(7) << total_mem 
          << " MBytes,  total per cell:   " << std::setw(7) << total_mem/global_ncells*1024*1024 
          << " Bytes" << std::endl;
  }

  
  double doubles_count(0.0);
  for (Amanzi::State::field_iterator field=S_->field_begin(); field!=S_->field_end(); ++field) {
    doubles_count += static_cast<double>(field->second->GetLocalElementCount());
  }
  double global_doubles_count(0.0);
  double min_doubles_count(0.0);
  double max_doubles_count(0.0);
  comm_->SumAll(&doubles_count,&global_doubles_count,1);
  comm_->MinAll(&doubles_count,&min_doubles_count,1);
  comm_->MaxAll(&doubles_count,&max_doubles_count,1);

  Teuchos::OSTab tab = vo_->getOSTab();
  *vo_->os() << "Doubles allocated in state fields " << std::endl;
  *vo_->os() << "  Maximum per core:   " << std::setw(7)
             << max_doubles_count*8/1024/1024 << " MBytes" << std::endl;
  *vo_->os() << "  Minimum per core:   " << std::setw(7)
             << min_doubles_count*8/1024/1024 << " MBytes" << std::endl; 
  *vo_->os() << "  Total:              " << std::setw(7)
             << global_doubles_count*8/1024/1024 << " MBytes" << std::endl;
}



void Coordinator::read_parameter_list() {
  Amanzi::Utils::Units units;
  t0_ = coordinator_list_->get<double>("start time");
  std::string t0_units = coordinator_list_->get<std::string>("start time units", "s");
  if (!units.IsValidTime(t0_units)) {
    Errors::Message msg;
    msg << "Coordinator start time: unknown time units type: \"" << t0_units << "\"  Valid are: " << units.ValidTimeStrings();
    Exceptions::amanzi_throw(msg);
  }
  bool success;
  t0_ = units.ConvertTime(t0_, t0_units, "s", success);

  t1_ = coordinator_list_->get<double>("end time");
  std::string t1_units = coordinator_list_->get<std::string>("end time units", "s");
  if (!units.IsValidTime(t1_units)) {
    Errors::Message msg;
    msg << "Coordinator end time: unknown time units type: \"" << t1_units << "\"  Valid are: " << units.ValidTimeStrings();
    Exceptions::amanzi_throw(msg);
  }  
  t1_ = units.ConvertTime(t1_, t1_units, "s", success);

  max_dt_ = coordinator_list_->get<double>("max time step size [s]", 1.0e99);
  min_dt_ = coordinator_list_->get<double>("min time step size [s]", 1.0e-12);
  cycle0_ = coordinator_list_->get<int>("start cycle",0);
  cycle1_ = coordinator_list_->get<int>("end cycle",-1);
  duration_ = coordinator_list_->get<double>("wallclock duration [hrs]", -1.0);

  // restart control
  restart_ = coordinator_list_->isParameter("restart from checkpoint file");
  if (restart_) restart_filename_ = coordinator_list_->get<std::string>("restart from checkpoint file");
}



// -----------------------------------------------------------------------------
// acquire the chosen timestep size
// -----------------------------------------------------------------------------
double Coordinator::get_dt(bool after_fail) {
  // get the physical step size
  double dt = pk_->get_dt();

  if (dt < 0.) {
    return dt;
  }

  // check if the step size has gotten too small
  if (dt < min_dt_) {
    Errors::Message message("Coordinator: error, timestep too small");
    Exceptions::amanzi_throw(message);
  }

  // cap the max step size
  if (dt > max_dt_) {
    dt = max_dt_;
  }

  // ask the step manager if this step is ok
  dt = tsm_->TimeStep(S_next_->time(), dt, after_fail);
  return dt;
}


bool Coordinator::advance(double t_old, double t_new) {
  double dt = t_new - t_old;

  S_next_->advance_time(dt);
  bool fail = pk_->AdvanceStep(t_old, t_new, false);
  fail |= !pk_->ValidStep();

  // advance the iteration count and timestep size
  S_next_->advance_cycle();

  if (!fail) {
    // commit the state
    pk_->CommitStep(t_old, t_new, S_next_);

    // make observations, vis, and checkpoints
    observations_->MakeObservations(*S_next_);
    visualize();
    checkpoint(dt);

    // we're done with this time step, copy the state
    *S_ = *S_next_;
    *S_inter_ = *S_next_;

  } else {
    // Failed the timestep.  
    // Potentially write out failed timestep for debugging
    for (std::vector<Teuchos::RCP<Amanzi::Visualization> >::iterator vis=failed_visualization_.begin();
         vis!=failed_visualization_.end(); ++vis) {
      WriteVis((*vis).ptr(), S_next_.ptr());
    }

    // The timestep sizes have been updated, so copy back old soln and try again.
    *S_next_ = *S_;
    *S_inter_ = *S_;

    // check whether meshes are deformable, and if so, recover the old coordinates
    for (Amanzi::State::mesh_iterator mesh=S_->mesh_begin();
         mesh!=S_->mesh_end(); ++mesh) {
      bool surf = boost::starts_with(mesh->first, "surface_");

      if (S_->IsDeformableMesh(mesh->first) && !S_->IsAliasedMesh(mesh->first)) {
        // collect the old coordinates
        std::string node_key;
        if (mesh->first != "domain") node_key= mesh->first+std::string("-vertex_coordinate");
        else node_key = std::string("vertex_coordinate");

        Teuchos::RCP<const Amanzi::CompositeVector> vc_vec = S_->GetFieldData(node_key);
        vc_vec->ScatterMasterToGhosted();
        const Epetra_MultiVector& vc = *vc_vec->ViewComponent("node", true);

        std::vector<int> node_ids(vc.MyLength());
        Amanzi::AmanziGeometry::Point_List old_positions(vc.MyLength());
        for (int n=0; n!=vc.MyLength(); ++n) {
          node_ids[n] = n;
          if (mesh->second.first->space_dimension() == 2) {
            old_positions[n] = Amanzi::AmanziGeometry::Point(vc[0][n], vc[1][n]);
          } else {
            old_positions[n] = Amanzi::AmanziGeometry::Point(vc[0][n], vc[1][n], vc[2][n]);
          }
        }
          
        // undeform the mesh
        Amanzi::AmanziGeometry::Point_List final_positions;
        mesh->second.first->deform(node_ids, old_positions, false, &final_positions);
      }
    }
  }
  return fail;
}

void Coordinator::visualize(bool force) {
  // write visualization if requested
  bool dump = force;
  if (!dump) {
    for (std::vector<Teuchos::RCP<Amanzi::Visualization> >::iterator vis=visualization_.begin();
         vis!=visualization_.end(); ++vis) {
      if ((*vis)->DumpRequested(S_next_->cycle(), S_next_->time())) {
        dump = true;
      }
    }
  }

  if (dump) {
    pk_->CalculateDiagnostics(S_next_);
  }

  for (std::vector<Teuchos::RCP<Amanzi::Visualization> >::iterator vis=visualization_.begin();
       vis!=visualization_.end(); ++vis) {
    if (force || (*vis)->DumpRequested(S_next_->cycle(), S_next_->time())) {
      WriteVis((*vis).ptr(), S_next_.ptr());
    }
  }
}

void Coordinator::checkpoint(double dt, bool force) {
  if (force || checkpoint_->DumpRequested(S_next_->cycle(), S_next_->time())) {
    WriteCheckpoint(checkpoint_.ptr(), S_next_.ptr(), dt);
  }
}


// -----------------------------------------------------------------------------
// timestep loop
// -----------------------------------------------------------------------------
void Coordinator::cycle_driver() {
  // wallclock duration -- in seconds
  const double duration(duration_ * 3600);

  // start at time t = t0 and initialize the state.
  {
    Teuchos::TimeMonitor monitor(*setup_timer_);
    setup();   
    initialize();
   
  }

  //  exit(0);

  // get the intial timestep -- note, this would have to be fixed for a true restart
  double dt = get_dt(false);

  // visualization at IC
  visualize();
  checkpoint(dt);



  // iterate process kernels
  {
    Teuchos::TimeMonitor cycle_monitor(*cycle_timer_);
#if !DEBUG_MODE
  try {
#endif
    bool fail = false;
    while ((S_->time() < t1_) &&
           ((cycle1_ == -1) || (S_->cycle() <= cycle1_)) &&
           (duration_ < 0 || timer_->totalElapsedTime(true) < duration) &&
           dt > 0.) {
      if (vo_->os_OK(Teuchos::VERB_MEDIUM)) {
        Teuchos::OSTab tab = vo_->getOSTab();
        *vo_->os() << "======================================================================"
                  << std::endl << std::endl;
        *vo_->os() << "Cycle = " << S_->cycle();
        *vo_->os() << std::setprecision(15) << ",  Time [days] = "<< S_->time() / (60*60*24);
        *vo_->os() << ",  dt [days] = " << dt / (60*60*24)  << std::endl;
        *vo_->os() << "----------------------------------------------------------------------"
                  << std::endl;
      }

      *S_->GetScalarData("dt", "coordinator") = dt;
      *S_inter_->GetScalarData("dt", "coordinator") = dt;
      *S_next_->GetScalarData("dt", "coordinator") = dt;

      S_->set_initial_time(S_->time());
      S_->set_final_time(S_->time() + dt);
      S_->set_intermediate_time(S_->time());

      fail = advance(S_->time(), S_->time() + dt);
      dt = get_dt(fail);

    } // while not finished


#if !DEBUG_MODE
  }

  catch (Amanzi::Exceptions::Amanzi_exception &e) {
    // write one more vis for help debugging
    S_next_->advance_cycle();
    visualize(true); // force vis

    // flush observations to make sure they are saved
    observations_->Flush();

    // catch errors to dump two checkpoints -- one as a "last good" checkpoint
    // and one as a "debugging data" checkpoint.
    checkpoint_->set_filebasename("last_good_checkpoint");
    WriteCheckpoint(checkpoint_.ptr(), S_.ptr(), dt);
    checkpoint_->set_filebasename("error_checkpoint");
    WriteCheckpoint(checkpoint_.ptr(), S_next_.ptr(), dt);
    throw e;
  }
#endif
  }


  // finalizing simulation                                                                                                                                                                                                               
  WriteStateStatistics(S_.ptr(), vo_);  
  report_memory();
  Teuchos::TimeMonitor::summarize(*vo_->os());

  finalize();

} // cycle driver


} // close namespace Amanzi<|MERGE_RESOLUTION|>--- conflicted
+++ resolved
@@ -79,25 +79,8 @@
   pk_ = pk_factory.CreatePK(pk_name, pk_tree_list, parameter_list_, S_, soln_);
 
   // create the checkpointing
-<<<<<<< HEAD
-  Teuchos::ParameterList& chkp_plist = parameter_list_->sublist("checkpoint");
-  std::string chkp_filenamebase = chkp_plist.get<std::string>("file name base", "checkpoint");
-  auto split_restart = Amanzi::Keys::splitKey(chkp_filenamebase, '*');
-  if (split_restart.first.empty()) {
-    // standard checkpoint file on COMM_WORLD
-    checkpoint_ = Teuchos::rcp(new Amanzi::Checkpoint(chkp_plist, comm_));
-  } else {
-    // rank-based checkpoint file on COMM_SELF
-    auto comm_self = Amanzi::getCommSelf();
-    std::stringstream chkp_filenamebase_rank;
-    chkp_filenamebase_rank << split_restart.first << comm_->MyPID() << split_restart.second;
-    chkp_plist.set("file name base", chkp_filenamebase_rank.str());
-    checkpoint_ = Teuchos::rcp(new Amanzi::Checkpoint(chkp_plist, comm_self));
-  }
-=======
   Teuchos::ParameterList& chkp_plist = parameter_list_->sublist(check.str());
   checkpoint_ = Teuchos::rcp(new Amanzi::Checkpoint(chkp_plist, comm_));
->>>>>>> 2823ff21
 
   // create the observations
   Teuchos::ParameterList& observation_plist = parameter_list_->sublist("observations");
@@ -128,11 +111,6 @@
   
   // create the time step manager
   tsm_ = Teuchos::rcp(new Amanzi::TimeStepManager());
-<<<<<<< HEAD
-=======
-  
-
->>>>>>> 2823ff21
 }
 
 void Coordinator::setup() {
@@ -186,33 +164,24 @@
   }
   
   // Initialize the state (initializes all dependent variables).
-  //S_->Initialize();
   *S_->GetScalarData("dt", "coordinator") = 0.;
   S_->GetField("dt","coordinator")->set_initialized();
   S_->InitializeFields();
-<<<<<<< HEAD
+
+  WriteStateStatistics(S_.ptr(), vo_);
 
   // Initialize the process kernels (initializes all independent variables)
   pk_->Initialize(S_.ptr());
+
+  // Not sure what these may be?
   S_->CheckNotEvaluatedFieldsInitialized();
+
+  // Initialize secondaries, etc
   S_->InitializeEvaluators();
-  S_->WriteStatistics(vo_);
-  S_->CheckAllFieldsInitialized();
-=======
-
-  WriteStateStatistics(S_.ptr(), vo_);
-
-  // Initialize the process kernels (initializes all independent variables)
-  pk_->Initialize(S_.ptr());
-
-  S_->CheckNotEvaluatedFieldsInitialized();
-  S_->InitializeEvaluators();
-
-
+
+  // Check final initialization
   S_->CheckAllFieldsInitialized();
   WriteStateStatistics(S_.ptr(), vo_);
-
->>>>>>> 2823ff21
 
   // commit the initial conditions.
   pk_->CommitStep(0., 0., S_);
