/* -*-  mode: c++; indent-tabs-mode: nil -*- */

/* -------------------------------------------------------------------------
ATS

License: see $ATS_DIR/COPYRIGHT
Author: Ethan Coon

Standard base for most PKs, this combines both domains/meshes of
PKPhysicalBase and BDF methods of PK_BDF_Default.
------------------------------------------------------------------------- */

#include "boost/math/special_functions/fpclassify.hpp"

#include "pk_physical_bdf_default.hh"

namespace Amanzi {


// -----------------------------------------------------------------------------
// Setup
// -----------------------------------------------------------------------------
void PK_PhysicalBDF_Default::Setup(const Teuchos::Ptr<State>& S) {

  // call the meat of the base constructurs via Setup methods
  PK_Physical_Default::Setup(S);
  PK_BDF_Default::Setup(S);

  // boundary conditions
  bc_ = Teuchos::rcp(new Operators::BCs(mesh_, AmanziMesh::FACE, Operators::DOF_Type::SCALAR));
  
  // convergence criteria
  if (conserved_key_.empty()) {
    if (plist_->isParameter("conserved quantity suffix")) {
      Key conserved_default = Keys::getKey(domain_, plist_->get<std::string>("conserved quantity suffix"));
      conserved_key_ = plist_->get<std::string>("conserved quantity key", conserved_default);
    } else {
      conserved_key_ = plist_->get<std::string>("conserved quantity key");
    }
  }
  S->RequireField(conserved_key_)->SetMesh(mesh_)
      ->AddComponent("cell",AmanziMesh::CELL,true);
  S->RequireFieldEvaluator(conserved_key_);

  if (cell_vol_key_.empty()) {
    cell_vol_key_ = plist_->get<std::string>("cell volume key",
            Keys::getKey(domain_, "cell_volume"));
  }
  S->RequireField(cell_vol_key_)->SetMesh(mesh_)
      ->AddComponent("cell",AmanziMesh::CELL,true);
  S->RequireFieldEvaluator(cell_vol_key_);
  
  atol_ = plist_->get<double>("absolute error tolerance",1.0);
  rtol_ = plist_->get<double>("relative error tolerance",1.0);
  fluxtol_ = plist_->get<double>("flux error tolerance",1.0);
};


// -----------------------------------------------------------------------------
// initialize.  Note both BDFBase and PhysicalBase have initialize()
// methods, so we need a unique overrider.
// -----------------------------------------------------------------------------
void PK_PhysicalBDF_Default::Initialize(const Teuchos::Ptr<State>& S) {
  // Just calls both subclass's initialize.  NOTE - order is important here --
  // PhysicalBase grabs the primary variable and stuffs it into the solution,
  // which must be done prior to BDFBase initializing the timestepper.


  PK_Physical_Default::Initialize(S);
  PK_BDF_Default::Initialize(S);

}


// -----------------------------------------------------------------------------
// Default enorm that uses an abs and rel tolerance to monitor convergence.
// -----------------------------------------------------------------------------
double PK_PhysicalBDF_Default::ErrorNorm(Teuchos::RCP<const TreeVector> u,
        Teuchos::RCP<const TreeVector> du) {
  S_next_->GetFieldEvaluator(conserved_key_)->HasFieldChanged(S_next_.ptr(), name_);
  const Epetra_MultiVector& conserved = *S_->GetFieldData(conserved_key_)
      ->ViewComponent("cell",true);
  const Epetra_MultiVector& cv = *S_->GetFieldData(cell_vol_key_)
      ->ViewComponent("cell",true);

  // VerboseObject stuff.
  Teuchos::OSTab tab = vo_->getOSTab();
  if (vo_->os_OK(Teuchos::VERB_MEDIUM))
    *vo_->os() << "ENorm (Infnorm) of: " << conserved_key_ << ": " << std::endl;

  Teuchos::RCP<const CompositeVector> dvec = du->Data();
  double h = S_next_->time() - S_inter_->time();

  double enorm_val = 0.0;
  for (CompositeVector::name_iterator comp=dvec->begin();
       comp!=dvec->end(); ++comp) {
    double enorm_comp = 0.0;
    int enorm_loc = -1;
    const Epetra_MultiVector& dvec_v = *dvec->ViewComponent(*comp, false);

    if (*comp == std::string("cell")) {
      // error done relative to extensive, conserved quantity
      int ncells = dvec->size(*comp,false);
      for (unsigned int c=0; c!=ncells; ++c) {
        double enorm_c = std::abs(h * dvec_v[0][c])
            / (atol_*cv[0][c] + rtol_*std::abs(conserved[0][c]));

        if (enorm_c > enorm_comp) {
          enorm_comp = enorm_c;
          enorm_loc = c;
        }
      }
      
    } else if (*comp == std::string("face")) {
      // error in flux -- relative to cell's extensive conserved quantity
      int nfaces = dvec->size(*comp, false);

      for (unsigned int f=0; f!=nfaces; ++f) {
        AmanziMesh::Entity_ID_List cells;
        mesh_->face_get_cells(f, AmanziMesh::Parallel_type::OWNED, &cells);
        double cv_min = cells.size() == 1 ? cv[0][cells[0]]
            : std::min(cv[0][cells[0]],cv[0][cells[1]]);
        double conserved_min = cells.size() == 1 ? conserved[0][cells[0]]
            : std::min(conserved[0][cells[0]],conserved[0][cells[1]]);
      
        double enorm_f = fluxtol_ * h * std::abs(dvec_v[0][f])
            / (atol_*cv_min + rtol_*std::abs(conserved_min));
        if (enorm_f > enorm_comp) {
          enorm_comp = enorm_f;
          enorm_loc = f;
        }
      }

    } else {
      double norm;
      dvec_v.Norm2(&norm);
<<<<<<< HEAD
      //      ASSERT(norm < 1.e-15);
=======
      AMANZI_ASSERT(norm < 1.e-15);
>>>>>>> e55f888d
    }

    // Write out Inf norms too.
    if (vo_->os_OK(Teuchos::VERB_MEDIUM)) {
      double infnorm(0.);
      dvec_v.NormInf(&infnorm);

      ENorm_t err;
      ENorm_t l_err;
      l_err.value = enorm_comp;
      l_err.gid = dvec_v.Map().GID(enorm_loc);

      int ierr;
      ierr = MPI_Allreduce(&l_err, &err, 1, MPI_DOUBLE_INT, MPI_MAXLOC, mesh_->get_comm()->Comm());
      AMANZI_ASSERT(!ierr);
      *vo_->os() << "  ENorm (" << *comp << ") = " << err.value << "[" << err.gid << "] (" << infnorm << ")" << std::endl;
    }

    enorm_val = std::max(enorm_val, enorm_comp);
  }

  double enorm_val_l = enorm_val;

  int ierr;
  ierr = MPI_Allreduce(&enorm_val_l, &enorm_val, 1, MPI_DOUBLE, MPI_MAX, mesh_->get_comm()->Comm());
  AMANZI_ASSERT(!ierr);
  return enorm_val;
};


// -----------------------------------------------------------------------------
// Add a boundary marker to owned faces.
// -----------------------------------------------------------------------------
void
PK_PhysicalBDF_Default::ApplyBoundaryConditions_(const Teuchos::Ptr<CompositeVector>& u) {
  auto& markers = bc_markers();
  auto& values = bc_values();
  if (u->HasComponent("face")) {
    Epetra_MultiVector& u_f = *u->ViewComponent("face",false);
    unsigned int nfaces = u_f.MyLength();
    for (unsigned int f=0; f!=nfaces; ++f) {
      if (markers[f] == Operators::OPERATOR_BC_DIRICHLET) {
        u_f[0][f] = values[f];
      }
    }
  } else if (u->HasComponent("boundary_face")) {
    const Epetra_Map& vandalay_map = mesh_->exterior_face_map(false);
    const Epetra_Map& face_map = mesh_->face_map(false);

    Epetra_MultiVector& u_bf = *u->ViewComponent("boundary_face",false);
    unsigned int nfaces = u_bf.MyLength();
    for (unsigned int bf=0; bf!=nfaces; ++bf) {
      AmanziMesh::Entity_ID f = face_map.LID(vandalay_map.GID(bf));
      if (markers[f] == Operators::OPERATOR_BC_DIRICHLET) {
        u_bf[0][bf] = values[f];
      }
    }
  }    
};


double PK_PhysicalBDF_Default::BoundaryValue(const Teuchos::RCP<const Amanzi::CompositeVector>& solution, int face_id){
  double value=0.;

  // if (solution->HasComponent("face")){
  //   const Epetra_MultiVector& u = *solution -> ViewComponent("face",false);
  //   value = u[0][face_id];
  // }
  // else if  (solution->HasComponent("boundary_face")){
  //   const Epetra_MultiVector& u = *solution -> ViewComponent("boundary_face",false);
  //   const Epetra_Map& fb_map = mesh_->exterior_face_map(false);
  //   const Epetra_Map& f_map = mesh_->face_map(false);

  //   int face_gid = f_map.GID(face_id);
  //   int face_lbid = fb_map.LID(face_gid);

  //   value =  u[0][face_lbid];
  // }
  // else{
  //   Errors::Message msg("No component is defined for boundary faces\n");
  //   Exceptions::amanzi_throw(msg);
  // }

  // return value;
  if (solution->HasComponent("face")){
    const Epetra_MultiVector& u = *solution->ViewComponent("face",false);
    value = u[0][face_id];
  // } else if  (solution->HasComponent("boundary_face") &&
  //             bc_markers_[face_id] == Operators::OPERATOR_BC_DIRICHLET){
  } else if (bc_markers()[face_id] == Operators::OPERATOR_BC_DIRICHLET) {
    // const Epetra_MultiVector& u = *solution->ViewComponent("boundary_face",false);
    // const Epetra_Map& fb_map = mesh_->exterior_face_map(false);
    // const Epetra_Map& f_map = mesh_->face_map(false);

    // int face_gid = f_map.GID(face_id);
    // int face_lbid = fb_map.LID(face_gid);

    // value = u[0][face_lbid];
    value = bc_values()[face_id];
  } else {
    AmanziMesh::Entity_ID_List cells;
    mesh_->face_get_cells(face_id, AmanziMesh::Parallel_type::ALL, &cells);
    AMANZI_ASSERT(cells.size() == 1);
    const Epetra_MultiVector& u = *solution->ViewComponent("cell",false);
    value = u[0][cells[0]];    
  }
  return value;
}


  // void PK_PhysicalBDF_Default::Solution_to_State(TreeVector& solution,
  //                                                 const Teuchos::RCP<State>& S){
  //   PK_Physical_Default::Solution_to_State(solution, S);
  // }

  // void PK_PhysicalBDF_Default::Solution_to_State(const TreeVector& soln,
  //                                                const Teuchos::RCP<State>& S){
  //   TreeVector* soln_nc_ptr = const_cast<TreeVector*>(&soln);
  //   PK_Physical_Default::Solution_to_State(soln_nc_ptr, S);    
  // }

void PK_PhysicalBDF_Default::set_states(const Teuchos::RCP<const State>& S,
                                        const Teuchos::RCP<State>& S_inter,
                                        const Teuchos::RCP<State>& S_next) {
  PK_Physical_Default::set_states(S, S_inter, S_next);
}


int PK_PhysicalBDF_Default::BoundaryDirection(int face_id) {
  AmanziMesh::Entity_ID_List cells;
  mesh_->face_get_cells(face_id, AmanziMesh::Parallel_type::ALL, &cells);
  AMANZI_ASSERT(cells.size() == 1);
  AmanziMesh::Entity_ID_List faces;
  std::vector<int> dirs;
  mesh_->cell_get_faces_and_dirs(cells[0], &faces, &dirs);
  return dirs[std::find(faces.begin(), faces.end(), face_id) - faces.begin()];
}

// Experimental approach -- calling this indicates that the time
// integration scheme is changing the value of the solution in
// state.
// -----------------------------------------------------------------------------
void PK_PhysicalBDF_Default::ChangedSolution(const Teuchos::Ptr<State>& S) {
  if (S == Teuchos::null) {
    solution_evaluator_->SetFieldAsChanged(S_next_.ptr());

  } else {

    Teuchos::RCP<FieldEvaluator> fm = S->GetFieldEvaluator(key_);

    Teuchos::RCP<PrimaryVariableFieldEvaluator> solution_evaluator =
      Teuchos::rcp_dynamic_cast<PrimaryVariableFieldEvaluator>(fm);
    AMANZI_ASSERT(solution_evaluator != Teuchos::null);
    solution_evaluator->SetFieldAsChanged(S);
  }
};


// -----------------------------------------------------------------------------
// Calling this indicates that the time integration scheme is changing
// the value of the solution in state.
// -----------------------------------------------------------------------------
void PK_PhysicalBDF_Default::ChangedSolution() {
  solution_evaluator_->SetFieldAsChanged(S_next_.ptr());
};
  

} // namespace<|MERGE_RESOLUTION|>--- conflicted
+++ resolved
@@ -134,11 +134,9 @@
     } else {
       double norm;
       dvec_v.Norm2(&norm);
-<<<<<<< HEAD
-      //      ASSERT(norm < 1.e-15);
-=======
+
       AMANZI_ASSERT(norm < 1.e-15);
->>>>>>> e55f888d
+
     }
 
     // Write out Inf norms too.
