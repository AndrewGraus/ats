/* -*-  mode: c++; c-default-style: "google"; indent-tabs-mode: nil -*- */
/* -------------------------------------------------------------------------
ATS

License: see $ATS_DIR/COPYRIGHT
Author: Ethan Coon

Interface for the Constant Temp PK.  This PK simply provides a constant
temperature, and is provided for testing with other PKs that depend upon an
energy equation.  This could easily be provided by the state as an independent
variable, but this is nice for testing the full hierarchy with a simple PK.

Example usage:

  <ParameterList name="energy">
    <Parameter name="PK model" type="string" value="Constant Temperature"/>
    <Parameter name="Constant Temperature" type="double" value="290.0"/>
  </ParameterList>

------------------------------------------------------------------------- */

#ifndef PKS_ENERGY_CONSTANT_TEMPERATURE_HH_
#define PKS_ENERGY_CONSTANT_TEMPERATURE_HH_

// #include "pk_factory_ats.hh"
// #include "pk_physical_bdf_base.hh"
#include "PK_Factory.hh"
//#include "PK_PhysicalBDF_ATS.hh"
#include "pk_physical_bdf_default.hh"

namespace Amanzi {
namespace Energy {

class ConstantTemperature : public PK_PhysicalBDF_Default {

public:

<<<<<<< HEAD

  ConstantTemperature(Teuchos::Ptr<State> S, const Teuchos::RCP<Teuchos::ParameterList>& plist,
                      Teuchos::ParameterList& FElist,
                      const Teuchos::RCP<TreeVector>& solution) :
    PKDefaultBase(S, plist, FElist, solution),
    PKPhysicalBDFBase(S, plist, FElist, solution) {
=======
  ConstantTemperature(Teuchos::ParameterList& FElist,
                      const Teuchos::RCP<Teuchos::ParameterList>& plist,
                      const Teuchos::RCP<State>& S,
                      const Teuchos::RCP<TreeVector>& solution) :
    PK(FElist, plist, S, solution),
    PK_PhysicalBDF_Default(FElist, plist, S, solution) {
>>>>>>> 6221cd35
    plist_->set("solution key", "temperature");
  }

  // Virtual destructor
  virtual ~ConstantTemperature() {}

  // ConstantTemperature is a PK
  // -- Setup data
  virtual void Setup(const Teuchos::Ptr<State>& S);

  // -- Initialize owned (dependent) variables.
  virtual void Initialize(const Teuchos::Ptr<State>& S);

  // -- Commit any secondary (dependent) variables.
  virtual void CommitStep(double t_old, double t_new, const Teuchos::RCP<State>& S){};

  // -- Update diagnostics for vis.
  virtual void CalculateDiagnostics(const Teuchos::RCP<State>& S){};

  // -- advance via one of a few methods
  virtual bool AdvanceStep(double t_old, double t_new, bool reinit);

  // ConstantTemperature is a BDFFnBase
  // computes the non-linear functional f = f(t,u,udot)
  virtual void Functional(double t_old, double t_new, Teuchos::RCP<TreeVector> u_old,
                   Teuchos::RCP<TreeVector> u_new, Teuchos::RCP<TreeVector> f);

  // applies preconditioner to u and returns the result in Pu
  virtual int ApplyPreconditioner(Teuchos::RCP<const TreeVector> u, Teuchos::RCP<TreeVector> Pu);

  // updates the preconditioner
  virtual void UpdatePreconditioner(double t, Teuchos::RCP<const TreeVector> up, double h);

private:
  // A few options for advance
  bool advance_analytic_(double dt);
  bool advance_bdf_(double dt);

  // initial temperature
  Teuchos::RCP<CompositeVector> temp0_;

  // misc setup information
  Teuchos::ParameterList energy_plist_;

  // time integration
  double atol_;
  double rtol_;

  // factory registration
  static RegisteredPKFactory<ConstantTemperature> reg_;
};

} // namespace
} // namespace

#endif<|MERGE_RESOLUTION|>--- conflicted
+++ resolved
@@ -35,21 +35,13 @@
 
 public:
 
-<<<<<<< HEAD
-
-  ConstantTemperature(Teuchos::Ptr<State> S, const Teuchos::RCP<Teuchos::ParameterList>& plist,
-                      Teuchos::ParameterList& FElist,
-                      const Teuchos::RCP<TreeVector>& solution) :
-    PKDefaultBase(S, plist, FElist, solution),
-    PKPhysicalBDFBase(S, plist, FElist, solution) {
-=======
   ConstantTemperature(Teuchos::ParameterList& FElist,
                       const Teuchos::RCP<Teuchos::ParameterList>& plist,
                       const Teuchos::RCP<State>& S,
                       const Teuchos::RCP<TreeVector>& solution) :
     PK(FElist, plist, S, solution),
     PK_PhysicalBDF_Default(FElist, plist, S, solution) {
->>>>>>> 6221cd35
+
     plist_->set("solution key", "temperature");
   }
 
