--- conflicted
+++ resolved
@@ -213,16 +213,11 @@
   eos_liquid_ = eos_eval->get_EOS();
 
   Teuchos::RCP<FieldEvaluator> iem_fe =
-<<<<<<< HEAD
     S->GetFieldEvaluator(getKey(domain_,"internal_energy_liquid"));
 
-  Teuchos::RCP<EnergyRelations::IEMEvaluator> iem_eval =
-    Teuchos::rcp_dynamic_cast<EnergyRelations::IEMEvaluator>(iem_fe);
-=======
-      S->GetFieldEvaluator("surface-internal_energy_liquid");
   Teuchos::RCP<Energy::IEMEvaluator> iem_eval =
     Teuchos::rcp_dynamic_cast<Energy::IEMEvaluator>(iem_fe);
->>>>>>> 2be2ffd6
+
   ASSERT(iem_eval != Teuchos::null);
   iem_liquid_ = iem_eval->get_IEM();
 }
@@ -300,15 +295,11 @@
     const Epetra_MultiVector& enth_surf =
       *S->GetFieldData(enthalpy_key_)->ViewComponent("cell",false);
     const Epetra_MultiVector& enth_subsurf =
-<<<<<<< HEAD
       *S->GetFieldData(getKey(domain_ss,"enthalpy"))->ViewComponent("cell",false);
  
-=======
-        *S->GetFieldData("enthalpy")->ViewComponent("cell",false);
     const Epetra_MultiVector& pd =
-        *S->GetFieldData("ponded_depth")->ViewComponent("cell",false);
-
->>>>>>> 2be2ffd6
+      *S->GetFieldData(getKey(domain_,"ponded_depth"))->ViewComponent("cell",false);
+
     AmanziMesh::Entity_ID_List cells;
 
     unsigned int ncells = g_c.MyLength();
