/* -*-  mode: c++; c-default-style: "google"; indent-tabs-mode: nil -*- */

/* -------------------------------------------------------------------------
ATS

License: see $ATS_DIR/COPYRIGHT
Author: Ethan Coon
------------------------------------------------------------------------- */

#include "energy_bc_factory.hh"
#include "advection_factory.hh"

#include "OperatorDiffusionFactory.hh"
#include "OperatorDiffusion.hh"
#include "upwind_cell_centered.hh"
#include "upwind_arithmetic_mean.hh"
#include "upwind_total_flux.hh"
#include "upwind_gravity_flux.hh"

#include "composite_vector_function.hh"
#include "composite_vector_function_factory.hh"

#include "energy_base.hh"

#define MORE_DEBUG_FLAG 0


namespace Amanzi {
namespace Energy {


// -------------------------------------------------------------
// Setup
// -------------------------------------------------------------
void EnergyBase::setup(const Teuchos::Ptr<State>& S) {
  PKPhysicalBDFBase::setup(S);
  SetupEnergy_(S);
  SetupPhysicalEvaluators_(S);

  flux_tol_ = plist_->get<double>("flux tolerance", 1.);
};


void EnergyBase::SetupEnergy_(const Teuchos::Ptr<State>& S) {
  // Set up keys if they were not already set.
  if (energy_key_ == std::string()) {
    energy_key_ = plist_->get<std::string>("energy key",
            domain_prefix_+std::string("energy"));
  }
  if (cell_vol_key_ == std::string()) {
    cell_vol_key_ = plist_->get<std::string>("cell volume key",
            domain_prefix_+std::string("cell_volume"));
  }
  if (enthalpy_key_ == std::string()) {
    enthalpy_key_ = plist_->get<std::string>("enthalpy key",
            domain_prefix_+std::string("enthalpy"));
  }
  if (denthalpy_key_ == std::string()) {
    denthalpy_key_ = plist_->get<std::string>("enthalpy derivative key",
            std::string("d")+enthalpy_key_+std::string("_d")+key_);
  }
  if (flux_key_ == std::string()) {
    flux_key_ = plist_->get<std::string>("flux key",
            domain_prefix_+std::string("flux"));
  }
  if (energy_flux_key_ == std::string()) {
    energy_flux_key_ = plist_->get<std::string>("energy flux key",
            domain_prefix_+std::string("energy_flux"));
  }
  if (conductivity_key_ == std::string()) {
    conductivity_key_ = plist_->get<std::string>("conductivity key",
            domain_prefix_+std::string("thermal_conductivity"));
  }
  if (uw_conductivity_key_ == std::string()) {
    uw_conductivity_key_ = plist_->get<std::string>("upwind conductivity key",
            domain_prefix_+std::string("numerical_thermal_conductivity"));
  }
  if (de_dT_key_ == std::string()) {
    de_dT_key_ = plist_->get<std::string>("de/dT key",
            std::string("d")+energy_key_+std::string("_d")+key_);
  }
  if (source_key_ == std::string()) {
    source_key_ = plist_->get<std::string>("source key",
            domain_prefix_+std::string("total_energy_source"));
  }
  if (dsource_dT_key_ == std::string()) {
    dsource_dT_key_ = std::string("d")+source_key_+std::string("_d")+key_;
  }

  // Require fields and evaluators for those fields.
  // primary variable: temperature on both cells and faces, ghosted, with 1 dof
  Teuchos::ParameterList& mfd_plist = plist_->sublist("Diffusion");
  S->RequireField(key_, name_)->SetMesh(mesh_)->SetGhosted()
      ->AddComponent("cell", AmanziMesh::CELL, 1);
  if (mfd_plist.get<std::string>("discretization primary") != "fv: default") {
    S->RequireField(key_, name_)->AddComponent("face", AmanziMesh::FACE, 1);
  }

  std::vector<AmanziMesh::Entity_kind> locations2(2);
  std::vector<std::string> names2(2);
  std::vector<int> num_dofs2(2,1); // = [1, 1]
  locations2[0] = AmanziMesh::CELL;
  locations2[1] = AmanziMesh::FACE;
  names2[0] = "cell";
  names2[1] = "face";

// #if MORE_DEBUG_FLAG
//   for (int i=1; i!=23; ++i) {
//     std::stringstream namestream;
//     namestream << domain_prefix_ << "energy_residual_" << i;
//     std::stringstream solnstream;
//     solnstream << domain_prefix_ << "energy_solution_" << i;
//     S->RequireField(namestream.str(), name_)->SetMesh(mesh_)
//                     ->SetComponents(names2, locations2, num_dofs2);
//     S->RequireField(solnstream.str(), name_)->SetMesh(mesh_)
//                     ->SetComponents(names2, locations2, num_dofs2);
//   }
// #endif

  // Require a field and evaluator for cell volume.
  S->RequireField(cell_vol_key_)->SetMesh(mesh_)
      ->AddComponent("cell", AmanziMesh::CELL, 1);
  S->RequireFieldEvaluator(cell_vol_key_);
  S->RequireScalar("atmospheric_pressure");

  // Require a field for the mass flux for advection.
  flux_exists_ = S->HasField(flux_key_);
  if (flux_exists_) {
    S->RequireField(flux_key_)->SetMesh(mesh_)->SetGhosted()
        ->AddComponent("face", AmanziMesh::FACE, 1);
  } else {
    // no flow pk to make/initialize flux field, so we need a darcy flux.
    //S->RequireFieldEvaluator(flux_key_);
    // cannot do this currently because of dot_with_normal not supported in
    // independent variable evaluator.  TERRIBLE!  Fix me --etc

    S->RequireField(flux_key_, name_)->SetMesh(mesh_)->SetGhosted()
        ->AddComponent("face", AmanziMesh::FACE, 1);
  }

  // Require a field for the (conducted) energy flux.
  std::string updatestring = plist_->get<std::string>("update flux mode", "vis");
  if (updatestring == "iteration") {
    update_flux_ = UPDATE_FLUX_ITERATION;
  } else if (updatestring == "timestep") {
    update_flux_ = UPDATE_FLUX_TIMESTEP;
  } else if (updatestring == "vis") {
    update_flux_ = UPDATE_FLUX_VIS;
  } else if (updatestring == "never") {
    update_flux_ = UPDATE_FLUX_NEVER;
  } else {
    Errors::Message message(std::string("Unknown frequence for updating the overland flux: ")+updatestring);
    Exceptions::amanzi_throw(message);
  }
  S->RequireField(energy_flux_key_, name_)->SetMesh(mesh_)->SetGhosted()
      ->SetComponent("face", AmanziMesh::FACE, 1);

  // Require an upwinding strategy
  S->RequireField(uw_conductivity_key_, name_)->SetMesh(mesh_)->SetGhosted()
                    ->SetComponents(names2, locations2, num_dofs2);
  S->GetField(uw_conductivity_key_,name_)->set_io_vis(false);
  std::string method_name = plist_->get<std::string>("upwind conductivity method", "arithmetic mean");
  if (method_name == "cell centered") {
    upwinding_ = Teuchos::rcp(new Operators::UpwindCellCentered(name_,
            conductivity_key_, uw_conductivity_key_));
    Krel_method_ = Operators::UPWIND_METHOD_CENTERED;
  } else if (method_name == "arithmetic mean") {
    upwinding_ = Teuchos::rcp(new Operators::UpwindArithmeticMean(name_,
            conductivity_key_, uw_conductivity_key_));
    Krel_method_ = Operators::UPWIND_METHOD_ARITHMETIC_MEAN;
  } else {
    std::stringstream messagestream;
    messagestream << "Energy PK has no upwinding method named: " << method_name;
    Errors::Message message(messagestream.str());
    Exceptions::amanzi_throw(message);
  }


  // coupling terms
  // -- subsurface PK, coupled to the surface
  coupled_to_surface_via_flux_ = plist_->get<bool>("coupled to surface via flux", false);
  if (coupled_to_surface_via_flux_) {
    S->RequireField("surface_subsurface_energy_flux")
        ->SetMesh(S->GetMesh("surface"))
        ->AddComponent("cell", AmanziMesh::CELL, 1);
  }

  coupled_to_surface_via_temp_ =
      plist_->get<bool>("coupled to surface via temperature", false);
  if (coupled_to_surface_via_temp_) {
    // surface temperature used for BCs
    S->RequireField("surface_temperature");
    update_flux_ = UPDATE_FLUX_ITERATION;
  }

  // source terms
  is_source_term_ = plist_->get<bool>("source term");
  if (is_source_term_) {
    S->RequireField(source_key_)->SetMesh(mesh_)
        ->AddComponent("cell", AmanziMesh::CELL, 1);
    S->RequireFieldEvaluator(source_key_);
  }

  // boundary conditions
  Teuchos::ParameterList bc_plist = plist_->sublist("boundary conditions", true);
  EnergyBCFactory bc_factory(mesh_, bc_plist);
  bc_temperature_ = bc_factory.CreateTemperature();
  bc_flux_ = bc_factory.CreateEnthalpyFlux();

  int nfaces = mesh_->num_entities(AmanziMesh::FACE, AmanziMesh::USED);
  bc_markers_.resize(nfaces, Operators::OPERATOR_BC_NONE);
  bc_values_.resize(nfaces, 0.0);
  std::vector<double> mixed;
  bc_ = Teuchos::rcp(new Operators::BCs(Operators::OPERATOR_BC_TYPE_FACE, bc_markers_, bc_values_, mixed));

  bc_markers_adv_.resize(nfaces, Operators::OPERATOR_BC_NONE);
  bc_values_adv_.resize(nfaces, 0.0);
  bc_adv_ = Teuchos::rcp(new Operators::BCs(Operators::OPERATOR_BC_TYPE_FACE,
          bc_markers_adv_, bc_values_adv_, mixed));

  // Operator:
  //  -- operator for the diffusion terms
  Operators::OperatorDiffusionFactory fac;
  AmanziGeometry::Point g;
  matrix_diff_ = fac.Create(mesh_, bc_, mfd_plist, g, 0);
  matrix_diff_mfd_ = Teuchos::rcp_dynamic_cast<Operators::OperatorDiffusionMFD>(matrix_diff_);
  matrix_diff_->Setup(Teuchos::null);

  //  -- for advection terms
  implicit_advection_ = !plist_->get<bool>("explicit advection", false);
  if (implicit_advection_)
    implicit_advection_in_pc_ = !plist_->get<bool>("supress advective terms in preconditioner", false);

  Operators::AdvectionFactory advection_factory;
  Teuchos::ParameterList advect_plist = plist_->sublist("Advection");
  matrix_adv_ = Teuchos::rcp(new Operators::OperatorAdvection(advect_plist, mesh_));

  // Preconditioner
  // -- for the diffusive terms
  Teuchos::ParameterList mfd_pc_plist = plist_->sublist("Diffusion PC");
  preconditioner_diff_ = fac.Create(mesh_, bc_, mfd_pc_plist, g, 0);
  preconditioner_diff_->Setup(Teuchos::null);
  preconditioner_ = preconditioner_diff_->global_operator();

  // -- for the accumulation terms
  Teuchos::ParameterList& acc_pc_plist = plist_->sublist("Accumulation PC");
  acc_pc_plist.set("entity kind", "cell");
  preconditioner_acc_ = Teuchos::rcp(new Operators::OperatorAccumulation(acc_pc_plist, preconditioner_));

  if (implicit_advection_ && implicit_advection_in_pc_) {
    Teuchos::ParameterList advect_plist = plist_->sublist("Advection PC");
    preconditioner_adv_ = Teuchos::rcp(new Operators::OperatorAdvection(advect_plist, preconditioner_));
  }

  precon_used_ = plist_->isSublist("preconditioner");
  if (precon_used_) {
    preconditioner_->SymbolicAssembleMatrix();
  }

  // constraint on max delta T, which kicks us out of bad iterates faster?
  dT_max_ = plist_->get<double>("maximum temperature change", 10.);

  // ewc and other predictors can result in odd face values
  modify_predictor_with_consistent_faces_ =
      plist_->get<bool>("modify predictor with consistent faces", false);
};


// -------------------------------------------------------------
// Initialize PK
// -------------------------------------------------------------
void EnergyBase::initialize(const Teuchos::Ptr<State>& S) {
  // initialize BDF stuff and physical domain stuff
  PKPhysicalBDFBase::initialize(S);

#if MORE_DEBUG_FLAG
  for (int i=1; i!=23; ++i) {
    std::stringstream namestream;
    namestream << domain_prefix_ << "energy_residual_" << i;
    S->GetFieldData(namestream.str(),name_)->PutScalar(0.);
    S->GetField(namestream.str(),name_)->set_initialized();

    std::stringstream solnstream;
    solnstream << domain_prefix_ << "energy_solution_" << i;
    S->GetFieldData(solnstream.str(),name_)->PutScalar(0.);
    S->GetField(solnstream.str(),name_)->set_initialized();
  }

#endif

  // Set extra fields as initialized -- these don't currently have evaluators,
  // and will be initialized in the call to commit_state()
  S->GetFieldData(uw_conductivity_key_,name_)->PutScalar(1.0);
  S->GetField(uw_conductivity_key_,name_)->set_initialized();

  // initialize energy flux
  S->GetFieldData(energy_flux_key_, name_)->PutScalar(0.0);
  S->GetField(energy_flux_key_, name_)->set_initialized();

  // potentially initialize mass flux
  if (!flux_exists_) {
    S->GetField(flux_key_, name_)->Initialize(plist_->sublist(flux_key_));
  }

};


// -----------------------------------------------------------------------------
// Update any secondary (dependent) variables given a solution.
//
//   After a timestep is evaluated (or at ICs), there is no way of knowing if
//   secondary variables have been updated to be consistent with the new
//   solution.
// -----------------------------------------------------------------------------
void EnergyBase::commit_state(double dt, const Teuchos::RCP<State>& S) {
  Teuchos::OSTab tab = vo_->getOSTab();
  if (vo_->os_OK(Teuchos::VERB_EXTREME))
    *vo_->os() << "Commiting state." << std::endl;
  PKPhysicalBDFBase::commit_state(dt, S);

  niter_ = 0;
  bool update = UpdateConductivityData_(S.ptr());

  if (update_flux_ == UPDATE_FLUX_TIMESTEP ||
      (update_flux_ == UPDATE_FLUX_ITERATION && update)) {
    Teuchos::RCP<const CompositeVector> conductivity =
        S->GetFieldData(uw_conductivity_key_);
    matrix_diff_->global_operator()->Init();
    matrix_diff_->Setup(conductivity, Teuchos::null);
    matrix_diff_->UpdateMatrices(Teuchos::null, Teuchos::null);

    Teuchos::RCP<const CompositeVector> temp = S->GetFieldData(key_);
    Teuchos::RCP<CompositeVector> flux = S->GetFieldData(energy_flux_key_, name_);
    matrix_diff_->UpdateFlux(*temp, *flux);
  }
};


bool EnergyBase::UpdateConductivityData_(const Teuchos::Ptr<State>& S) {
  bool update = S->GetFieldEvaluator(conductivity_key_)->HasFieldChanged(S, name_);
  if (update) {
    upwinding_->Update(S);
  }
  return update;
}

// -----------------------------------------------------------------------------
// Evaluate boundary conditions at the current time.
// -----------------------------------------------------------------------------
void EnergyBase::UpdateBoundaryConditions_() {
  Teuchos::OSTab tab = vo_->getOSTab();
  if (vo_->os_OK(Teuchos::VERB_EXTREME))
    *vo_->os() << "  Updating BCs." << std::endl;

  for (unsigned int n=0; n!=bc_markers_.size(); ++n) {
    bc_markers_[n] = Operators::OPERATOR_BC_NONE;
    bc_values_[n] = 0.0;
    bc_markers_adv_[n] = Operators::OPERATOR_BC_NONE;
    bc_values_adv_[n] = 0.0;
  }

  // Dirichlet temperature boundary conditions
  for (Functions::BoundaryFunction::Iterator bc=bc_temperature_->begin();
       bc!=bc_temperature_->end(); ++bc) {
    int f = bc->first;
    bc_markers_[f] = Operators::OPERATOR_BC_DIRICHLET;
    bc_values_[f] = bc->second;
    bc_markers_adv_[f] = Operators::OPERATOR_BC_DIRICHLET;
  }

  // Neumann flux boundary conditions
  for (Functions::BoundaryFunction::Iterator bc=bc_flux_->begin();
       bc!=bc_flux_->end(); ++bc) {
    int f = bc->first;
    bc_markers_[f] = Operators::OPERATOR_BC_NEUMANN;
    bc_values_[f] = bc->second;
    bc_markers_adv_[f] = Operators::OPERATOR_BC_NEUMANN;
    bc_values_adv_[f] = 0.;
    // push all onto diffusion, assuming that the incoming enthalpy is 0 (likely mass flux is 0)
  }

  // Dirichlet temperature boundary conditions from a coupled surface.
  if (coupled_to_surface_via_temp_) {
    // Face is Dirichlet with value of surface temp
    Teuchos::RCP<const AmanziMesh::Mesh> surface = S_next_->GetMesh("surface");
    const Epetra_MultiVector& temp = *S_next_->GetFieldData("surface_temperature")
        ->ViewComponent("cell",false);

    int ncells_surface = temp.MyLength();
    for (int c=0; c!=ncells_surface; ++c) {
      // -- get the surface cell's equivalent subsurface face
      AmanziMesh::Entity_ID f =
        surface->entity_get_parent(AmanziMesh::CELL, c);

      // -- set that value to dirichlet
      bc_markers_[f] = Operators::OPERATOR_BC_DIRICHLET;
      bc_values_[f] = temp[0][c];
      bc_markers_adv_[f] = Operators::OPERATOR_BC_DIRICHLET;

    }
  }

  // surface coupling
  if (coupled_to_surface_via_flux_) {
    // Diffusive fluxes are given by the residual of the surface equation.
    // Advective fluxes are given by the surface temperature and whatever flux we have.
    Teuchos::RCP<const AmanziMesh::Mesh> surface = S_next_->GetMesh("surface");
    const Epetra_MultiVector& flux =
        *S_next_->GetFieldData("surface_subsurface_energy_flux")
        ->ViewComponent("cell",false);

    int ncells_surface = flux.MyLength();
    for (int c=0; c!=ncells_surface; ++c) {
      // -- get the surface cell's equivalent subsurface face
      AmanziMesh::Entity_ID f =
        surface->entity_get_parent(AmanziMesh::CELL, c);

      // -- set that value to Neumann
      bc_markers_[f] = Operators::OPERATOR_BC_NEUMANN;
      // flux is in units of J / s, whereas Neumann BCs are J/s/A
      bc_values_[f] = flux[0][c] / mesh_->face_area(f);

      // -- mark advective BCs as Dirichlet: this ensures the surface
      //    temperature is picked up and advective fluxes are treated
      //    via advection operator, not diffusion operator.
      bc_markers_adv_[f] = Operators::OPERATOR_BC_DIRICHLET;
    }
  }

  // mark all remaining boundary conditions as zero flux conditions
  AmanziMesh::Entity_ID_List cells;
  int nfaces_owned = mesh_->num_entities(AmanziMesh::FACE, AmanziMesh::OWNED);
  for (int f = 0; f < nfaces_owned; f++) {
    if (bc_markers_[f] == Operators::OPERATOR_BC_NONE) {
      mesh_->face_get_cells(f, AmanziMesh::USED, &cells);
      int ncells = cells.size();

      if (ncells == 1) {
        bc_markers_[f] = Operators::OPERATOR_BC_NEUMANN;
        bc_values_[f] = 0.0;
        bc_markers_adv_[f] = Operators::OPERATOR_BC_NEUMANN;
        bc_values_adv_[f] = 0.0;
      }
    }
  }
  

};


// -----------------------------------------------------------------------------
// Add a boundary marker to owned faces.
// -----------------------------------------------------------------------------
void EnergyBase::ApplyBoundaryConditions_(const Teuchos::RCP<CompositeVector>& temp) {
  Epetra_MultiVector& temp_f = *temp->ViewComponent("face",true);
  unsigned int nfaces = temp->size("face",true);
  for (unsigned int f=0; f!=nfaces; ++f) {
    if (bc_markers_[f] == Operators::OPERATOR_BC_DIRICHLET) {
      temp_f[0][f] = bc_values_[f];
    }
  }
};


// -----------------------------------------------------------------------------
// Check admissibility of the solution guess.
// -----------------------------------------------------------------------------
bool EnergyBase::IsAdmissible(Teuchos::RCP<const TreeVector> up) {
  Teuchos::OSTab tab = vo_->getOSTab();
  if (vo_->os_OK(Teuchos::VERB_EXTREME))
    *vo_->os() << "  Checking admissibility..." << std::endl;

  // For some reason, wandering PKs break most frequently with an unreasonable
  // temperature.  This simply tries to catch that before it happens.
  Teuchos::RCP<const CompositeVector> temp = up->Data();
  double minT, maxT;
  
  const Epetra_MultiVector& temp_c = *temp->ViewComponent("cell",false);
  double minT_c(1.e6), maxT_c(-1.e6);
  int min_c(-1), max_c(-1);
  for (int c=0; c!=temp_c.MyLength(); ++c) {
    if (temp_c[0][c] < minT_c) {
      minT_c = temp_c[0][c];
      min_c = c;
    }
    if (temp_c[0][c] > maxT_c) {
      maxT_c = temp_c[0][c];
      max_c = c;
    }
  }

  double minT_f(1.e6), maxT_f(-1.e6);
  int min_f(-1), max_f(-1);
  if (temp->HasComponent("face")) {
    const Epetra_MultiVector& temp_f = *temp->ViewComponent("face",false);
    for (int f=0; f!=temp_f.MyLength(); ++f) {
      if (temp_f[0][f] < minT_f) {
        minT_f = temp_f[0][f];
        min_f = f;
      }
      if (temp_f[0][f] > maxT_f) {
        maxT_f = temp_f[0][f];
        max_f = f;
      }
    }
    minT = std::min(minT_c, minT_f);
    maxT = std::max(maxT_c, maxT_f);

  } else {
    minT = minT_c;
    maxT = maxT_c;
  }

  double minT_l = minT;
  double maxT_l = maxT;
  mesh_->get_comm()->MaxAll(&maxT_l, &maxT, 1);
  mesh_->get_comm()->MinAll(&minT_l, &minT, 1);
  
  if (vo_->os_OK(Teuchos::VERB_HIGH)) {
    *vo_->os() << "    Admissible T? (min/max): " << minT << ",  " << maxT << std::endl;
  }

  if (minT < 200.0 || maxT > 300.0) {
    if (vo_->os_OK(Teuchos::VERB_MEDIUM)) {
      *vo_->os() << " is not admissible, as it is not within bounds of constitutive models:" << std::endl;
      ENorm_t global_minT_c, local_minT_c;
      ENorm_t global_maxT_c, local_maxT_c;

      local_minT_c.value = minT_c;
      local_minT_c.gid = temp_c.Map().GID(min_c);
      local_maxT_c.value = maxT_c;
      local_maxT_c.gid = temp_c.Map().GID(max_c);

      MPI_Allreduce(&local_minT_c, &global_minT_c, 1, MPI_DOUBLE_INT, MPI_MINLOC, MPI_COMM_WORLD);
      MPI_Allreduce(&local_maxT_c, &global_maxT_c, 1, MPI_DOUBLE_INT, MPI_MAXLOC, MPI_COMM_WORLD);
      *vo_->os() << "   cells (min/max): [" << global_minT_c.gid << "] " << global_minT_c.value
                 << ", [" << global_maxT_c.gid << "] " << global_maxT_c.value << std::endl;

      if (temp->HasComponent("face")) {
        const Epetra_MultiVector& temp_f = *temp->ViewComponent("face",false);
        ENorm_t global_minT_f, local_minT_f;
        ENorm_t global_maxT_f, local_maxT_f;

        local_minT_f.value = minT_f;
        local_minT_f.gid = temp_f.Map().GID(min_f);
        local_maxT_f.value = maxT_f;
        local_maxT_f.gid = temp_f.Map().GID(max_f);
        
        MPI_Allreduce(&local_minT_f, &global_minT_f, 1, MPI_DOUBLE_INT, MPI_MINLOC, MPI_COMM_WORLD);
        MPI_Allreduce(&local_maxT_f, &global_maxT_f, 1, MPI_DOUBLE_INT, MPI_MAXLOC, MPI_COMM_WORLD);
        *vo_->os() << "   cells (min/max): [" << global_minT_f.gid << "] " << global_minT_f.value
                   << ", [" << global_maxT_f.gid << "] " << global_maxT_f.value << std::endl;
      }
    }
    return false;
  }
  return true;
}


// -----------------------------------------------------------------------------
// BDF takes a prediction step -- make sure it is physical and otherwise ok.
// -----------------------------------------------------------------------------
bool EnergyBase::ModifyPredictor(double h, Teuchos::RCP<const TreeVector> u0,
        Teuchos::RCP<TreeVector> u) {

  Teuchos::OSTab tab = vo_->getOSTab();
  if (vo_->os_OK(Teuchos::VERB_EXTREME))
    *vo_->os() << "Modifying predictor:" << std::endl;

<<<<<<< HEAD
  bool modified = false;
  
  if (modify_predictor_for_freezing_) {
    const Epetra_MultiVector& u0_c = *u0->Data()->ViewComponent("cell",false);
    Epetra_MultiVector& u_c = *u->Data()->ViewComponent("cell",false);

    for (int c=0; c!=u0_c.MyLength(); ++c) {
      if (u0_c[0][c] > 273.15 && u_c[0][c] < 273.15) {
        u_c[0][c] = 273.15 - .001;
        modified = true;
      }
    }
  }

  if (modify_predictor_with_consistent_faces_) {
    if (vo_->os_OK(Teuchos::VERB_EXTREME))
      *vo_->os() << "  modifications for consistent face temperatures." << std::endl;
    CalculateConsistentFaces(u->Data().ptr());
    modified = true;
=======
  if (modify_predictor_with_consistent_faces_ && (matrix_diff_mfd_ != Teuchos::null)) {
    if (vo_->os_OK(Teuchos::VERB_EXTREME))
      *vo_->os() << "  modifications for consistent face temperatures." << std::endl;
    CalculateConsistentFaces(u->Data().ptr());
    return true;
>>>>>>> 430736ff
  }
  return modified;
}


// -----------------------------------------------------------------------------
// Given an arbitrary set of cell values, calculate consitent face constraints.
//
//  This is useful for prediction steps, hacky preconditioners, etc.
// -----------------------------------------------------------------------------
void EnergyBase::CalculateConsistentFaces(const Teuchos::Ptr<CompositeVector>& u) {

  // update boundary conditions
  bc_temperature_->Compute(S_next_->time());
  bc_flux_->Compute(S_next_->time());
  UpdateBoundaryConditions_();

  // div K_e grad u
  ChangedSolution();
  bool update = UpdateConductivityData_(S_next_.ptr());
  Teuchos::RCP<const CompositeVector> conductivity =
      S_next_->GetFieldData(uw_conductivity_key_);

  // Update the preconditioner with darcy and gravity fluxes
  matrix_diff_mfd_->global_operator()->Init();
  matrix_diff_mfd_->Setup(conductivity, Teuchos::null);
  matrix_diff_mfd_->UpdateMatrices(Teuchos::null, Teuchos::null);
  matrix_diff_mfd_->ApplyBCs(true);

  // derive the consistent faces, involves a solve
  matrix_diff_mfd_->UpdateConsistentFaces(*u);
}

} // namespace Energy
} // namespace Amanzi<|MERGE_RESOLUTION|>--- conflicted
+++ resolved
@@ -568,7 +568,6 @@
   if (vo_->os_OK(Teuchos::VERB_EXTREME))
     *vo_->os() << "Modifying predictor:" << std::endl;
 
-<<<<<<< HEAD
   bool modified = false;
   
   if (modify_predictor_for_freezing_) {
@@ -583,18 +582,11 @@
     }
   }
 
-  if (modify_predictor_with_consistent_faces_) {
+  if (modify_predictor_with_consistent_faces_ && (matrix_diff_mfd_ != Teuchos::null)) {
     if (vo_->os_OK(Teuchos::VERB_EXTREME))
       *vo_->os() << "  modifications for consistent face temperatures." << std::endl;
     CalculateConsistentFaces(u->Data().ptr());
     modified = true;
-=======
-  if (modify_predictor_with_consistent_faces_ && (matrix_diff_mfd_ != Teuchos::null)) {
-    if (vo_->os_OK(Teuchos::VERB_EXTREME))
-      *vo_->os() << "  modifications for consistent face temperatures." << std::endl;
-    CalculateConsistentFaces(u->Data().ptr());
-    return true;
->>>>>>> 430736ff
   }
   return modified;
 }
