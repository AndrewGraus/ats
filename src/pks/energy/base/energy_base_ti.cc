--- conflicted
+++ resolved
@@ -152,7 +152,7 @@
 
   // update state with the solution up.
 
-  ASSERT(std::abs(S_next_->time() - t) <= 1.e-4*t);
+  AMANZI_ASSERT(std::abs(S_next_->time() - t) <= 1.e-4*t);
   PK_PhysicalBDF_Default::Solution_to_State(*up, S_next_);
 
   Teuchos::RCP<const CompositeVector> temp = S_next_ -> GetFieldData(key_);
@@ -187,19 +187,8 @@
   // preconditioner_diff_->UpdateMatrices(Teuchos::null, Teuchos::null);
 
   if (jacobian_) {
-    Teuchos::RCP<CompositeVector> flux = Teuchos::null;
-<<<<<<< HEAD
-    if (preconditioner_->RangeMap().HasComponent("face")) {
-      flux = S_next_->GetFieldData(energy_flux_key_, name_);
-      preconditioner_diff_->UpdateFlux(up->Data().ptr(), flux.ptr());
-    }
-=======
-    // if (preconditioner_->RangeMap().HasComponent("face")) {
-    //if (mfd_pc_plist.get<std::string>("discretization primary") != "fv: default"){
-    flux = S_next_->GetFieldData(energy_flux_key_, name_);
-    preconditioner_diff_->UpdateFlux(*up->Data(), *flux);
-    //}
->>>>>>> e826010b
+    Teuchos::RCP<CompositeVector> flux = S_next_->GetFieldData(energy_flux_key_, name_);
+    preconditioner_diff_->UpdateFlux(up->Data().ptr(), flux.ptr());
     preconditioner_diff_->UpdateMatricesNewtonCorrection(flux.ptr(), up->Data().ptr());
   }
 
@@ -229,7 +218,7 @@
     }
   } else {
     for (unsigned int c=0; c!=ncells; ++c) {
-      //      ASSERT(de_dT[0][c] > 1.e-10);
+      //      AMANZI_ASSERT(de_dT[0][c] > 1.e-10);
       // ?? Not using e_bar anymore apparently, though I didn't think we were ever.  Need a nonzero here to ensure not singlar.
       acc_c[0][c] = std::max(de_dT[0][c], 1.e-12) / h;
     }
@@ -255,7 +244,7 @@
   preconditioner_diff_->ApplyBCs(true, true);
   if (precon_used_) {
     preconditioner_->AssembleMatrix();
-    preconditioner_->InitPreconditioner(plist_->sublist("preconditioner"));
+    preconditioner_->UpdatePreconditioner();
   }
 };
 
