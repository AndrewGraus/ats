/* -*-  mode: c++; c-default-style: "google"; indent-tabs-mode: nil -*- */

/* -------------------------------------------------------------------------
ATS

License: see $ATS_DIR/COPYRIGHT
Author: Ethan Coon

Base energy PK.

This provides the base of an advection-diffusion equation for energy.

------------------------------------------------------------------------- */

#ifndef PKS_ENERGY_BASE_HH_
#define PKS_ENERGY_BASE_HH_

#include "PK_Factory.hh"

#include "OperatorDiffusion.hh"
#include "OperatorDiffusionMFD.hh"
#include "OperatorAccumulation.hh"
#include "OperatorAdvection.hh"

//#include "PK_PhysicalBDF_ATS.hh"
#include "pk_physical_bdf_default.hh"
#include "upwinding.hh"

namespace Amanzi {

// forward declarations
namespace Operators { class Advection; }
namespace Functions { class BoundaryFunction; }

namespace Energy {

class EnergyBase : public PK_PhysicalBDF_Default{

public:
<<<<<<< HEAD

  EnergyBase(Teuchos::Ptr<State> S, const Teuchos::RCP<Teuchos::ParameterList>& plist,
             Teuchos::ParameterList& FElist,
=======
  EnergyBase(Teuchos::ParameterList& FElist,
             const Teuchos::RCP<Teuchos::ParameterList>& plist,
             const Teuchos::RCP<State>& S,
>>>>>>> 6221cd35
             const Teuchos::RCP<TreeVector>& solution);
  
  // Virtual destructor
  virtual ~EnergyBase() {}

  // EnergyBase is a PK
  // -- Setup data
  virtual void Setup(const Teuchos::Ptr<State>& S);

  // -- Initialize owned (dependent) variables.
  virtual void Initialize(const Teuchos::Ptr<State>& S);

  // -- Commit any secondary (dependent) variables.
  virtual void CommitStep(double t_old, double t_new, const Teuchos::RCP<State>& S);

  // -- Calculate any diagnostics prior to doing vis
  virtual void CalculateDiagnostics(const Teuchos::RCP<State>& S);


  // EnergyBase is a BDFFnBase
  // computes the non-linear functional f = f(t,u,udot)
  virtual void Functional(double t_old, double t_new, Teuchos::RCP<TreeVector> u_old,
                   Teuchos::RCP<TreeVector> u_new, Teuchos::RCP<TreeVector> f);

  // applies preconditioner to u and returns the result in Pu
  virtual int ApplyPreconditioner(Teuchos::RCP<const TreeVector> u, Teuchos::RCP<TreeVector> Pu);

  // updates the preconditioner
  virtual void UpdatePreconditioner(double t, Teuchos::RCP<const TreeVector> up, double h);

  // problems with temperatures -- setting a range of admissible temps
  virtual bool IsAdmissible(Teuchos::RCP<const TreeVector> up);

  virtual bool ModifyPredictor(double h, Teuchos::RCP<const TreeVector> u0,
          Teuchos::RCP<TreeVector> u);
    
  // evaluating consistent faces for given BCs and cell values
  virtual void CalculateConsistentFaces(const Teuchos::Ptr<CompositeVector>& u);

  virtual AmanziSolvers::FnBaseDefs::ModifyCorrectionResult
  ModifyCorrection(double h, Teuchos::RCP<const TreeVector> res,
                   Teuchos::RCP<const TreeVector> u,
                   Teuchos::RCP<TreeVector> du);

 protected:
  // These must be provided by the deriving PK.
  // -- setup the evaluators
  virtual void SetupPhysicalEvaluators_(const Teuchos::Ptr<State>& S) = 0;

  // -- get enthalpy as a function of Dirichlet boundary data.  Note that this
  //    will get replaced by a better system when we get maps on the boundary
  //    faces.
  virtual void ApplyDirichletBCsToEnthalpy_(const Teuchos::Ptr<State>& S);

  // -- Add any source terms into the residual.
  virtual void AddSources_(const Teuchos::Ptr<State>& S,
                           const Teuchos::Ptr<CompositeVector>& f);
  virtual void AddSourcesToPrecon_(const Teuchos::Ptr<State>& S, double h);

  // Standard methods
  virtual void SetupEnergy_(const Teuchos::Ptr<State>& S);

  // Upwinding conductivities
  virtual bool UpdateConductivityData_(const Teuchos::Ptr<State>& S);
  virtual bool UpdateConductivityDerivativeData_(const Teuchos::Ptr<State>& S);


  // boundary condition members
  virtual void UpdateBoundaryConditions_(const Teuchos::Ptr<State>& S);

  // physical methods
  // -- accumulation of energy
  virtual void AddAccumulation_(const Teuchos::Ptr<CompositeVector>& f);

  // -- advection of enthalpy
  virtual void AddAdvection_(const Teuchos::Ptr<State>& S,
                     const Teuchos::Ptr<CompositeVector>& f, bool negate);

  // -- diffusion of temperature
  virtual void ApplyDiffusion_(const Teuchos::Ptr<State>& S,
          const Teuchos::Ptr<CompositeVector>& f);

 protected:
  int niter_;

  // boundary conditions
  Teuchos::RCP<Functions::BoundaryFunction> bc_temperature_;
  Teuchos::RCP<Functions::BoundaryFunction> bc_diff_flux_;
  Teuchos::RCP<Functions::BoundaryFunction> bc_flux_;

  std::vector<int> bc_markers_adv_;
  std::vector<double> bc_values_adv_;
  Teuchos::RCP<Operators::BCs> bc_adv_;

  // operators
  Teuchos::RCP<Operators::Upwinding> upwinding_;
  Teuchos::RCP<Operators::Upwinding> upwinding_deriv_;

  // mathematical operators
  Teuchos::RCP<Operators::Operator> matrix_; // pc in PKPhysicalBDFBase
  Teuchos::RCP<Operators::OperatorDiffusion> matrix_diff_;
  Teuchos::RCP<Operators::OperatorAdvection> matrix_adv_;

  Teuchos::RCP<Operators::OperatorDiffusion> preconditioner_diff_;
  Teuchos::RCP<Operators::OperatorAccumulation> preconditioner_acc_;
  Teuchos::RCP<Operators::OperatorAdvection> preconditioner_adv_;
  Teuchos::RCP<Operators::Operator> lin_solver_;

  // flags and control
  bool modify_predictor_with_consistent_faces_;
  bool modify_predictor_for_freezing_;
  bool modify_correction_for_freezing_;
  bool is_source_term_;
  bool is_mass_source_term_;
  bool implicit_advection_;
  bool implicit_advection_in_pc_;
  bool precon_used_;
  bool flux_exists_;
  bool jacobian_;
  
  double T_limit_;
  
  bool coupled_to_subsurface_via_temp_;
  bool coupled_to_subsurface_via_flux_;
  bool coupled_to_surface_via_temp_;
  bool coupled_to_surface_via_flux_;

  // Keys
  Key energy_key_;
  Key enthalpy_key_;
  Key denthalpy_key_;
  Key flux_key_;
  Key energy_flux_key_;
  Key adv_energy_flux_key_;
  Key conductivity_key_;
  Key uw_conductivity_key_;
  Key dconductivity_key_;
  Key duw_conductivity_key_;
  Key de_dT_key_;
  Key source_key_;
  Key dsource_dT_key_;
  Key mass_source_key_;
  Key ss_flux_key_;

};

} // namespace Energy
} // namespace Amanzi

#endif<|MERGE_RESOLUTION|>--- conflicted
+++ resolved
@@ -37,15 +37,10 @@
 class EnergyBase : public PK_PhysicalBDF_Default{
 
 public:
-<<<<<<< HEAD
 
-  EnergyBase(Teuchos::Ptr<State> S, const Teuchos::RCP<Teuchos::ParameterList>& plist,
-             Teuchos::ParameterList& FElist,
-=======
   EnergyBase(Teuchos::ParameterList& FElist,
              const Teuchos::RCP<Teuchos::ParameterList>& plist,
              const Teuchos::RCP<State>& S,
->>>>>>> 6221cd35
              const Teuchos::RCP<TreeVector>& solution);
   
   // Virtual destructor
