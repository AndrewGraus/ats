# -*- mode: cmake -*-

# ATS Surface balance PKs describe Evaporation, energy fluxes from
#  long/showtwave radiation, precip, etc etc etc
include_directories(${ATS_SOURCE_DIR}/pks)
include_directories(${ATS_SOURCE_DIR}/src/constitutive_relations/surface_subsurface_fluxes)
include_directories(${CMAKE_CURRENT_SOURCE_DIR}/constitutive_relations/SEB)
include_directories(${CMAKE_CURRENT_SOURCE_DIR}/constitutive_relations/litter)

set(ats_surface_balance_src_files
  constitutive_relations/SEB/seb_physics_defs.cc
  constitutive_relations/SEB/seb_physics_funcs.cc
  constitutive_relations/SEB/albedo_evaluator.cc
  constitutive_relations/SEB/albedo_subgrid_evaluator.cc
  constitutive_relations/SEB/area_fractions_evaluator.cc
  constitutive_relations/SEB/area_fractions_subgrid_evaluator.cc
  constitutive_relations/SEB/seb_evaluator.cc
  constitutive_relations/SEB/seb_subgrid_evaluator.cc
  constitutive_relations/SEB/longwave_evaluator.cc
  constitutive_relations/litter/drainage_evaluator.cc
  constitutive_relations/litter/interception_evaluator.cc
  constitutive_relations/litter/interception_fraction_evaluator.cc
  constitutive_relations/litter/interception_fraction_model.cc
  constitutive_relations/litter/latent_heat_evaluator.cc
  constitutive_relations/litter/latent_heat_model.cc       
  constitutive_relations/litter/evaporative_flux_relaxation_evaluator.cc       
  constitutive_relations/litter/evaporative_flux_relaxation_model.cc
  constitutive_relations/litter/micropore_macropore_flux_evaluator.cc       
  constitutive_relations/litter/micropore_macropore_flux_model.cc       
  constitutive_relations/litter/macropore_surface_flux_evaluator.cc       
  constitutive_relations/litter/macropore_surface_flux_model.cc       
  surface_balance_base.cc
  surface_balance_implicit_subgrid.cc
  )

set(ats_surface_balance_inc_files
  constitutive_relations/SEB/seb_physics_defs.hh
  constitutive_relations/SEB/seb_physics_funcs.hh
  constitutive_relations/SEB/albedo_evaluator.hh
  constitutive_relations/SEB/albedo_subgrid_evaluator.hh
  constitutive_relations/SEB/area_fractions_evaluator.hh
  constitutive_relations/SEB/area_fractions_subgrid_evaluator.hh
  constitutive_relations/SEB/seb_evaluator.hh
  constitutive_relations/SEB/seb_subgrid_evaluator.hh
  constitutive_relations/SEB/longwave_evaluator.hh
  constitutive_relations/litter/drainage_evaluator.hh
  constitutive_relations/litter/interception_evaluator.hh
  constitutive_relations/litter/interception_fraction_evaluator.hh
  constitutive_relations/litter/interception_fraction_model.hh
  constitutive_relations/litter/latent_heat_evaluator.hh
  constitutive_relations/litter/latent_heat_model.hh       
  constitutive_relations/litter/evaporative_flux_relaxation_evaluator.hh       
  constitutive_relations/litter/evaporative_flux_relaxation_model.hh
  constitutive_relations/litter/micropore_macropore_flux_evaluator.hh       
  constitutive_relations/litter/micropore_macropore_flux_model.hh       
  constitutive_relations/litter/macropore_surface_flux_evaluator.hh       
  constitutive_relations/litter/macropore_surface_flux_model.hh       
  surface_balance_base.hh
  surface_balance_implicit_subgrid.hh
)  

set(ats_surface_balance_link_libs
  ${Teuchos_LIBRARIES}
  ${Epetra_LIBRARIES}
  error_handling
  atk
  mesh
  data_structures
  whetstone
  operators
  solvers
  time_integration
  state
  pks
  ats_operators
  ats_pks
  )

add_amanzi_library(ats_surface_balance
                   SOURCE ${ats_surface_balance_src_files}
                   HEADERS ${ats_surface_balance_inc_files}
		   LINK_LIBS ${ats_surface_balance_link_libs})

<<<<<<< HEAD
include_directories(${ATS_SOURCE_DIR}/src/constitutive_relations/surface_subsurface_fluxes)
include_directories(${ATS_SOURCE_DIR}/src/pks)
include_directories(constitutive_relations/SEB)
include_directories(constitutive_relations/litter)
include_directories(base)

include_directories(${CLM_DRIVER_DIR})

add_library(pk_surface_balance_SEB
       constitutive_relations/SEB/seb_physics_defs.cc
       constitutive_relations/SEB/seb_physics_funcs.cc
       constitutive_relations/SEB/albedo_evaluator.cc
       constitutive_relations/SEB/albedo_subgrid_evaluator.cc
       constitutive_relations/SEB/area_fractions_evaluator.cc
       constitutive_relations/SEB/area_fractions_subgrid_evaluator.cc
       constitutive_relations/SEB/seb_evaluator.cc
       constitutive_relations/SEB/seb_subgrid_evaluator.cc
       constitutive_relations/SEB/longwave_evaluator.cc
       constitutive_relations/litter/drainage_evaluator.cc
       constitutive_relations/litter/interception_evaluator.cc
       constitutive_relations/litter/latent_heat_evaluator.cc
       constitutive_relations/litter/latent_heat_model.cc       
       constitutive_relations/litter/evaporative_flux_relaxation_evaluator.cc       
       constitutive_relations/litter/evaporative_flux_relaxation_model.cc
       constitutive_relations/litter/micropore_macropore_flux_evaluator.cc       
       constitutive_relations/litter/micropore_macropore_flux_model.cc       
       constitutive_relations/litter/macropore_surface_flux_evaluator.cc       
       constitutive_relations/litter/macropore_surface_flux_model.cc       
       base/surface_balance_base.cc
       implicit_subgrid/surface_balance_implicit_subgrid.cc
       CLM/surface_balance_CLM.cc
)


install(TARGETS pk_surface_balance_SEB DESTINATION lib)
=======
>>>>>>> 89dbd18d

#================================================
# register evaluators/factories/pks

# SEB evalutors
register_evaluator_with_factory(
  HEADERFILE constitutive_relations/SEB/seb_evaluator_reg.hh
  LISTNAME ATS_SURFACE_BALANCE_REG
)

register_evaluator_with_factory(
  HEADERFILE constitutive_relations/SEB/seb_subgrid_evaluator_reg.hh
  LISTNAME ATS_SURFACE_BALANCE_REG
)

register_evaluator_with_factory(
  HEADERFILE constitutive_relations/SEB/albedo_evaluator_reg.hh
  LISTNAME ATS_SURFACE_BALANCE_REG
)
register_evaluator_with_factory(
  HEADERFILE constitutive_relations/SEB/albedo_subgrid_evaluator_reg.hh
  LISTNAME ATS_SURFACE_BALANCE_REG
)

register_evaluator_with_factory(
  HEADERFILE constitutive_relations/SEB/area_fractions_evaluator_reg.hh
  LISTNAME ATS_SURFACE_BALANCE_REG
)

register_evaluator_with_factory(
  HEADERFILE constitutive_relations/SEB/area_fractions_subgrid_evaluator_reg.hh
  LISTNAME ATS_SURFACE_BALANCE_REG
)

register_evaluator_with_factory(
  HEADERFILE constitutive_relations/SEB/longwave_evaluator_reg.hh
  LISTNAME ATS_SURFACE_BALANCE_REG
)

register_evaluator_with_factory(
  HEADERFILE constitutive_relations/SEB/evaporation_downregulation_evaluator_reg.hh
  LISTNAME SURFACE_BALANCE_SEB_REG
)

register_evaluator_with_factory(
  HEADERFILE constitutive_relations/litter/drainage_evaluator_reg.hh
  LISTNAME ATS_SURFACE_BALANCE_REG
)

register_evaluator_with_factory(
  HEADERFILE constitutive_relations/litter/interception_evaluator_reg.hh
  LISTNAME ATS_SURFACE_BALANCE_REG
)

register_evaluator_with_factory(
  HEADERFILE constitutive_relations/litter/interception_fraction_evaluator_reg.hh
  LISTNAME ATS_SURFACE_BALANCE_REG
)

register_evaluator_with_factory(
  HEADERFILE constitutive_relations/litter/latent_heat_evaluator_reg.hh
  LISTNAME ATS_SURFACE_BALANCE_REG
)

register_evaluator_with_factory(
  HEADERFILE constitutive_relations/litter/micropore_macropore_flux_evaluator_reg.hh
  LISTNAME ATS_SURFACE_BALANCE_REG
)

register_evaluator_with_factory(
  HEADERFILE constitutive_relations/litter/macropore_surface_flux_evaluator_reg.hh
  LISTNAME ATS_SURFACE_BALANCE_REG
)


register_evaluator_with_factory(
  HEADERFILE constitutive_relations/litter/evaporative_flux_relaxation_evaluator_reg.hh
  LISTNAME ATS_SURFACE_BALANCE_REG
)


register_evaluator_with_factory(
  HEADERFILE surface_balance_base_reg.hh
  LISTNAME ATS_SURFACE_BALANCE_REG
)
register_evaluator_with_factory(
  HEADERFILE surface_balance_implicit_subgrid_reg.hh
  LISTNAME ATS_SURFACE_BALANCE_REG
)
<<<<<<< HEAD

register_evaluator_with_factory(
  HEADERFILE CLM/surface_balance_CLM_reg.hh
  LISTNAME SURFACE_BALANCE_SEB_REG
)

=======
>>>>>>> 89dbd18d
generate_evaluators_registration_header(
  HEADERFILE ats_surface_balance_registration.hh
  LISTNAME   ATS_SURFACE_BALANCE_REG
  INSTALL    True
  )
<|MERGE_RESOLUTION|>--- conflicted
+++ resolved
@@ -81,44 +81,6 @@
                    HEADERS ${ats_surface_balance_inc_files}
 		   LINK_LIBS ${ats_surface_balance_link_libs})
 
-<<<<<<< HEAD
-include_directories(${ATS_SOURCE_DIR}/src/constitutive_relations/surface_subsurface_fluxes)
-include_directories(${ATS_SOURCE_DIR}/src/pks)
-include_directories(constitutive_relations/SEB)
-include_directories(constitutive_relations/litter)
-include_directories(base)
-
-include_directories(${CLM_DRIVER_DIR})
-
-add_library(pk_surface_balance_SEB
-       constitutive_relations/SEB/seb_physics_defs.cc
-       constitutive_relations/SEB/seb_physics_funcs.cc
-       constitutive_relations/SEB/albedo_evaluator.cc
-       constitutive_relations/SEB/albedo_subgrid_evaluator.cc
-       constitutive_relations/SEB/area_fractions_evaluator.cc
-       constitutive_relations/SEB/area_fractions_subgrid_evaluator.cc
-       constitutive_relations/SEB/seb_evaluator.cc
-       constitutive_relations/SEB/seb_subgrid_evaluator.cc
-       constitutive_relations/SEB/longwave_evaluator.cc
-       constitutive_relations/litter/drainage_evaluator.cc
-       constitutive_relations/litter/interception_evaluator.cc
-       constitutive_relations/litter/latent_heat_evaluator.cc
-       constitutive_relations/litter/latent_heat_model.cc       
-       constitutive_relations/litter/evaporative_flux_relaxation_evaluator.cc       
-       constitutive_relations/litter/evaporative_flux_relaxation_model.cc
-       constitutive_relations/litter/micropore_macropore_flux_evaluator.cc       
-       constitutive_relations/litter/micropore_macropore_flux_model.cc       
-       constitutive_relations/litter/macropore_surface_flux_evaluator.cc       
-       constitutive_relations/litter/macropore_surface_flux_model.cc       
-       base/surface_balance_base.cc
-       implicit_subgrid/surface_balance_implicit_subgrid.cc
-       CLM/surface_balance_CLM.cc
-)
-
-
-install(TARGETS pk_surface_balance_SEB DESTINATION lib)
-=======
->>>>>>> 89dbd18d
 
 #================================================
 # register evaluators/factories/pks
@@ -208,15 +170,6 @@
   HEADERFILE surface_balance_implicit_subgrid_reg.hh
   LISTNAME ATS_SURFACE_BALANCE_REG
 )
-<<<<<<< HEAD
-
-register_evaluator_with_factory(
-  HEADERFILE CLM/surface_balance_CLM_reg.hh
-  LISTNAME SURFACE_BALANCE_SEB_REG
-)
-
-=======
->>>>>>> 89dbd18d
 generate_evaluators_registration_header(
   HEADERFILE ats_surface_balance_registration.hh
   LISTNAME   ATS_SURFACE_BALANCE_REG
