--- conflicted
+++ resolved
@@ -483,14 +483,8 @@
   Epetra_MultiVector& ss_energy_flux =
     *S_next_->GetFieldData(Keys::getKey(domain_ss_,"total_energy_source"), name_)->ViewComponent("cell", false);
 
-<<<<<<< HEAD
   unsigned int ncells = mesh_->num_entities(AmanziMesh::CELL, AmanziMesh::Parallel_type::OWNED);
-  for (unsigned int c=0; c!=ncells; ++c) { // START CELL LOOP  ##########################
-=======
-  // loop over each cell
-  unsigned int ncells = mesh_->num_entities(AmanziMesh::CELL, AmanziMesh::OWNED);
   for (unsigned int c=0; c!=ncells; ++c) {
->>>>>>> 426865fd
     dcvo = Teuchos::null;
     if (vo_->os_OK(Teuchos::VERB_EXTREME)) dcvo = db_->GetVerboseObject(c, rank);
     Teuchos::OSTab dctab = dcvo == Teuchos::null ? vo_->getOSTab() : dcvo->getOSTab();
@@ -525,13 +519,8 @@
 
       AmanziMesh::Entity_ID subsurf_f = mesh_->entity_get_parent(AmanziMesh::CELL, c);
       AmanziMesh::Entity_ID_List cells;
-<<<<<<< HEAD
       subsurf_mesh_->face_get_cells(subsurf_f, AmanziMesh::Parallel_type::OWNED, &cells);
       AMANZI_ASSERT(cells.size() == 1);
-      seb.in.surf.saturation_liquid = saturation_liquid[0][cells[0]];
-=======
-      subsurf_mesh_->face_get_cells(subsurf_f, AmanziMesh::OWNED, &cells);
-      ASSERT(cells.size() == 1);
       seb_surf.saturation_gas = saturation_gas[0][cells[0]];
       seb_surf.density_w = seb_params.density_water; // NOTE: could update this to use true density! --etc
       seb_surf.dz = subsurf_mesh_->cell_volume(cells[0]) / subsurf_mesh_->face_area(subsurf_f) / 2.0;
@@ -540,7 +529,6 @@
       SEBPhysics::Partition al_part = SEBPhysics::Partitioner()
           .CalcPartition(0., ponded_depth[0][c], unfrozen_fraction[0][c]);
       seb_surf.albedo = al_part.Interpolate(1., seb_surf_pars.a_water, seb_surf_pars.a_ice, seb_surf_pars.a_tundra);
->>>>>>> 426865fd
 
       SEBPhysics::Partition other_part = SEBPhysics::Partitioner(0.02, 0.02)
           .CalcPartition(0., ponded_depth[0][c], unfrozen_fraction[0][c]);
@@ -643,49 +631,13 @@
 
       AmanziMesh::Entity_ID subsurf_f = mesh_->entity_get_parent(AmanziMesh::CELL, c);
       AmanziMesh::Entity_ID_List cells;
-<<<<<<< HEAD
       subsurf_mesh_->face_get_cells(subsurf_f, AmanziMesh::Parallel_type::OWNED, &cells);
       AMANZI_ASSERT(cells.size() == 1);
-      seb.in.surf.saturation_liquid = saturation_liquid[0][cells[0]];
-
-      // -- snow properties
-      seb.in.snow_old.ht = snow_ground_trans_;
-      seb.in.snow_old.density = snow_dens;
-      seb.in.snow_old.age = snow_age;
-      seb.in.snow_old.SWE = swe / theta;
-      seb.out.snow_new = seb.in.snow_old;
-      seb.in.vp_snow.temp = 273.15;
-
-      // -- met data
-      seb.params.Zr = wind_speed_ref_ht_;
-      seb.in.met.Us = std::max(wind_speed[0][c], min_wind_speed_);
-      seb.in.met.QswIn = incoming_shortwave[0][c];
-      seb.in.met.Ps = implicit_snow_ ? std::max(precip_snow[0][c],0.) : 0.;
-      seb.in.met.Pr = precip_rain[0][c];
-      seb.in.met.vp_air.temp = air_temp[0][c];
-      seb.in.met.vp_air.relative_humidity = relative_humidity[0][c];
-
-      if (longwave_input_) {
-	seb.in.met.QlwIn = (*incoming_longwave)[0][c];
-      } else {
-	seb.in.met.vp_air.UpdateVaporPressure();
-	double e_air = std::pow(10*seb.in.met.vp_air.actual_vaporpressure, seb.in.met.vp_air.temp / 2016.);
-	e_air = 1.08 * (1 - std::exp(-e_air));
-	seb.in.met.QlwIn = e_air * seb.params.stephB * std::pow(seb.in.met.vp_air.temp,4); // Add if statement here ~ AA
-      }
-
-      // -- smoothed/interpolated surface properties
-      SEBPhysics::SurfaceParams surf_pars;
-
-=======
-      subsurf_mesh_->face_get_cells(subsurf_f, AmanziMesh::OWNED, &cells);
-      ASSERT(cells.size() == 1);
       seb_surf.saturation_gas = saturation_gas[0][cells[0]];
       seb_surf.density_w = seb_params.density_water; // NOTE: could update this to use true density! --etc
       seb_surf.dz = subsurf_mesh_->cell_volume(cells[0]) / subsurf_mesh_->face_area(subsurf_f) / 2.0;
       ASSERT(seb_surf.dz > 0.);
       
->>>>>>> 426865fd
       SEBPhysics::Partition al_part = SEBPhysics::Partitioner()
           .CalcPartition(0., ponded_depth[0][c], unfrozen_fraction[0][c]);
       seb_surf.albedo = al_part.Interpolate(1., seb_surf_pars.a_water, seb_surf_pars.a_ice, seb_surf_pars.a_tundra);
