--- conflicted
+++ resolved
@@ -88,13 +88,6 @@
   // Get the sub-blocks from the sub-PK's preconditioners.
   Teuchos::RCP<Operators::Operator> pcA = sub_pks_[0]->preconditioner();
   Teuchos::RCP<Operators::Operator> pcB = sub_pks_[1]->preconditioner();
-<<<<<<< HEAD
-  //if (pcA->DomainMap().HasComponent("face")) {
-    is_fv_ = false;
-    //} else {
-    // is_fv_ = true;
-  // }
-=======
 
   Teuchos::ParameterList& diff0_list = pks_list_->sublist(pk_order[0]).sublist("diffusion");
   Teuchos::ParameterList& diff1_list = pks_list_->sublist(pk_order[1]).sublist("diffusion");
@@ -105,7 +98,6 @@
   } else {
     is_fv_ = false;
   }
->>>>>>> 9e191fa1
   
   // Create the combined operator
   Teuchos::RCP<TreeVectorSpace> tvs = Teuchos::rcp(new TreeVectorSpace());
@@ -170,17 +162,9 @@
       // set up the operator
       Teuchos::ParameterList divq_plist(pks_list_->sublist(pk_order[0]).sublist("diffusion preconditioner"));
 
-<<<<<<< HEAD
-      // if (is_fv_) divq_plist.set("Newton correction", "true Jacobian");
-      // else divq_plist.set("Newton correction", "approximate Jacobian");
-      
-      divq_plist.set("Newton correction", "approximate Jacobian");
-
-=======
       if (is_fv_) divq_plist.set("Newton correction", "true Jacobian");
       else divq_plist.set("Newton correction", "approximate Jacobian");
      
->>>>>>> 9e191fa1
       divq_plist.set("exclude primary terms", true);
       Operators::PDE_DiffusionFactory opfactory;
       ddivq_dT_ = opfactory.CreateWithGravity(divq_plist, mesh_);
@@ -227,17 +211,9 @@
 
       // set up the operator
       Teuchos::ParameterList ddivKgT_dp_plist(pks_list_->sublist(pk_order[1]).sublist("diffusion preconditioner"));
-<<<<<<< HEAD
-      // if (is_fv_) ddivKgT_dp_plist.set("Newton correction", "true Jacobian");
-      // else ddivKgT_dp_plist.set("Newton correction", "approximate Jacobian");
-      
-      ddivKgT_dp_plist.set("Newton correction", "approximate Jacobian");
-
-=======
       if (is_fv_) ddivKgT_dp_plist.set("Newton correction", "true Jacobian");
       else ddivKgT_dp_plist.set("Newton correction", "approximate Jacobian");
       
->>>>>>> 9e191fa1
       ddivKgT_dp_plist.set("exclude primary terms", true);
       Operators::PDE_DiffusionFactory opfactory;
       if (dE_dp_block_ == Teuchos::null) {
@@ -256,9 +232,8 @@
       // derivative with respect to pressure
       Teuchos::ParameterList divhq_dp_plist(pks_list_->sublist(pk_order[0]).sublist("diffusion preconditioner"));
 
-      // if (is_fv_) divhq_dp_plist.set("Newton correction", "true Jacobian");
-      // else divhq_dp_plist.set("Newton correction", "approximate Jacobian");
-      divhq_dp_plist.set("Newton correction", "approximate Jacobian");
+      if (is_fv_) divhq_dp_plist.set("Newton correction", "true Jacobian");
+      else divhq_dp_plist.set("Newton correction", "approximate Jacobian");
 
       Operators::PDE_DiffusionFactory opfactory;
       if (dE_dp_block_ == Teuchos::null) {
@@ -272,9 +247,8 @@
       Teuchos::ParameterList divhq_dT_plist(pks_list_->sublist(pk_order[0]).sublist("diffusion preconditioner"));
       divhq_dT_plist.set("exclude primary terms", true);
 
-      // if (is_fv_) divhq_dT_plist.set("Newton correction", "true Jacobian");
-      // else divhq_dT_plist.set("Newton correction", "approximate Jacobian");
-      divhq_dT_plist.set("Newton correction", "approximate Jacobian");
+      if (is_fv_) divhq_dT_plist.set("Newton correction", "true Jacobian");
+      else divhq_dT_plist.set("Newton correction", "approximate Jacobian");
 
       ddivhq_dT_ = opfactory.CreateWithGravity(divhq_dT_plist, pcB);
 
