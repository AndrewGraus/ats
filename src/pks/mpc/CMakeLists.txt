# -*- mode: cmake -*-

#
#  ATS
#    Flow PK class
#

# ATS include directories

add_subdirectory(constitutive_relations)
#add_subdirectory(morphology_pk)

include_directories(${GEOCHEM_SOURCE_DIR})
include_directories(${CHEMPK_SOURCE_DIR})
#include_directories(${MPC_TREE_SOURCE_DIR})
include_directories(${TRANSPORT_SOURCE_DIR})
include_directories(${ATS_SOURCE_DIR}/src/pks)
include_directories(${ATS_SOURCE_DIR}/src/constitutive_relations/eos)
include_directories(${ATS_SOURCE_DIR}/src/pks/flow)
include_directories(${ATS_SOURCE_DIR}/src/pks/energy)
include_directories(${ATS_SOURCE_DIR}/src/pks/transport)
include_directories(${ATS_SOURCE_DIR}/src/pks/surface_balance)
include_directories(${ATS_SOURCE_DIR}/src/constitutive_relations/generic_evaluators)
include_directories(${ATS_SOURCE_DIR}/src/pks/flow/constitutive_relations/wrm)
include_directories(${ATS_SOURCE_DIR}/src/pks/flow/constitutive_relations/porosity)
include_directories(${ATS_SOURCE_DIR}/src/pks/surface_balance/constitutive_relations/land_cover)
include_directories(${ATS_SOURCE_DIR}/src/operators/upwinding)
include_directories(${ATS_SOURCE_DIR}/src/operators/advection)

include_directories(${CMAKE_CURRENT_SOURCE_DIR}/constitutive_relations)

set(ats_mpc_src_files
  weak_mpc.cc
  mpc_subcycled.cc
  mpc_surface_subsurface_helpers.cc
  mpc_coupled_cells.cc
  mpc_delegate_ewc.cc
  mpc_delegate_ewc_subsurface.cc
  mpc_subsurface.cc
  mpc_delegate_ewc_surface.cc
  mpc_surface.cc
  mpc_delegate_water.cc
  mpc_coupled_water.cc
<<<<<<< HEAD
  mpc_coupled_dualmedia_water.cc
  mpc_coupled_water_split_flux.cc
=======
  mpc_permafrost.cc

>>>>>>> 0c6e4241
  mpc_coupled_transport.cc
  mpc_reactivetransport.cc
  mpc_coupled_reactivetransport.cc

  mpc_weak_subdomain.cc
  mpc_coupled_water_split_flux.cc
  mpc_permafrost_split_flux.cc
  # mpc_morphology_pk.cc
  # biomass_evaluator.cc
  )

set(ats_mpc_inc_files
  mpc.hh
  weak_mpc.hh
  strong_mpc.hh
  mpc_subcycled.hh
  mpc_surface_subsurface_helpers.hh
  mpc_coupled_cells.hh
  mpc_delegate_ewc.hh
  mpc_delegate_ewc_subsurface.hh
  mpc_subsurface.hh
  mpc_delegate_ewc_surface.hh
  mpc_surface.hh
  mpc_delegate_water.hh
  mpc_coupled_water.hh
<<<<<<< HEAD
  mpc_coupled_dualmedia_water.hh
=======
  mpc_permafrost.hh

>>>>>>> 0c6e4241
  mpc_coupled_transport.hh
  mpc_reactivetransport.hh
  mpc_coupled_reactivetransport.hh

  mpc_weak_subdomain.hh
  mpc_coupled_water_split_flux.hh
  mpc_permafrost_split_flux.hh
  # biomass_evaluator.hh
  )

set(ats_mpc_link_libs
  ${Teuchos_LIBRARIES}
  ${Epetra_LIBRARIES}
  error_handling
  atk
  mesh
  data_structures
  whetstone
  operators
  solvers
  time_integration
  state
  pks
  chemistry_pk
  ats_operators
  ats_eos
  ats_generic_evals
  ats_pks
  ats_transport
  ats_energy
  ats_flow
  ats_surface_balance
  ats_mpc_relations
  )

add_amanzi_library(ats_mpc
                   SOURCE ${ats_mpc_src_files}
                   HEADERS ${ats_mpc_inc_files}
		   LINK_LIBS ${ats_mpc_link_libs})

# register factories
register_evaluator_with_factory(
  HEADERFILE weak_mpc_reg.hh
  LISTNAME   ATS_MPC_REG
  )

register_evaluator_with_factory(
  HEADERFILE strong_mpc_reg.hh
  LISTNAME   ATS_MPC_REG
  )

register_evaluator_with_factory(
  HEADERFILE mpc_subcycled_reg.hh
  LISTNAME   ATS_MPC_REG
  )

register_evaluator_with_factory(
  HEADERFILE mpc_reactivetransport_reg.hh
  LISTNAME   ATS_MPC_REG
  )
 
register_evaluator_with_factory(
  HEADERFILE mpc_coupled_reactivetransport_reg.hh
  LISTNAME   ATS_MPC_REG
  )

# register_evaluator_with_factory(
#    HEADERFILE mpc_morphology_reg.hh
#    LISTNAME   ATS_MPC_REG
#    )
    
register_evaluator_with_factory(
  HEADERFILE mpc_subsurface_reg.hh
  LISTNAME   ATS_MPC_REG
  )

register_evaluator_with_factory(
  HEADERFILE mpc_surface_reg.hh
  LISTNAME   ATS_MPC_REG
  )

register_evaluator_with_factory(
  HEADERFILE mpc_coupled_cells_reg.hh
  LISTNAME   ATS_MPC_REG
  )

register_evaluator_with_factory(
  HEADERFILE mpc_permafrost_reg.hh
  LISTNAME   ATS_MPC_REG
  )

register_evaluator_with_factory(
  HEADERFILE mpc_coupled_water_reg.hh
  LISTNAME   ATS_MPC_REG
  )

<<<<<<< HEAD
register_evaluator_with_factory(
  HEADERFILE mpc_coupled_dualmedia_water_reg.hh
  LISTNAME   ATS_MPC_REG
  )


register_evaluator_with_factory(
  HEADERFILE mpc_coupled_water_split_flux_reg.hh
  LISTNAME   ATS_MPC_REG
  )
=======
# register_evaluator_with_factory(
#   HEADERFILE mpc_coupled_water_split_flux_reg.hh
#   LISTNAME   ATS_MPC_REG
#   )
>>>>>>> 0c6e4241

register_evaluator_with_factory(
  HEADERFILE mpc_permafrost_split_flux_reg.hh
  LISTNAME   ATS_MPC_REG
  )

register_evaluator_with_factory(
  HEADERFILE mpc_coupled_transport_reg.hh
  LISTNAME   ATS_MPC_REG
  )

register_evaluator_with_factory(
  HEADERFILE mpc_weak_subdomain_reg.hh
  LISTNAME   ATS_MPC_REG
  )

# register_evaluator_with_factory(
#   HEADERFILE biomass_evaluator_reg.hh
#   LISTNAME ATS_MPC_REG
#   )

generate_evaluators_registration_header(
  HEADERFILE ats_mpc_registration.hh
  LISTNAME   ATS_MPC_REG
  INSTALL    True
)<|MERGE_RESOLUTION|>--- conflicted
+++ resolved
@@ -41,13 +41,9 @@
   mpc_surface.cc
   mpc_delegate_water.cc
   mpc_coupled_water.cc
-<<<<<<< HEAD
-  mpc_coupled_dualmedia_water.cc
+#  mpc_coupled_dualmedia_water.cc
   mpc_coupled_water_split_flux.cc
-=======
   mpc_permafrost.cc
-
->>>>>>> 0c6e4241
   mpc_coupled_transport.cc
   mpc_reactivetransport.cc
   mpc_coupled_reactivetransport.cc
@@ -73,12 +69,8 @@
   mpc_surface.hh
   mpc_delegate_water.hh
   mpc_coupled_water.hh
-<<<<<<< HEAD
   mpc_coupled_dualmedia_water.hh
-=======
   mpc_permafrost.hh
-
->>>>>>> 0c6e4241
   mpc_coupled_transport.hh
   mpc_reactivetransport.hh
   mpc_coupled_reactivetransport.hh
@@ -175,23 +167,16 @@
   LISTNAME   ATS_MPC_REG
   )
 
-<<<<<<< HEAD
-register_evaluator_with_factory(
-  HEADERFILE mpc_coupled_dualmedia_water_reg.hh
-  LISTNAME   ATS_MPC_REG
-  )
-
-
-register_evaluator_with_factory(
-  HEADERFILE mpc_coupled_water_split_flux_reg.hh
-  LISTNAME   ATS_MPC_REG
-  )
-=======
 # register_evaluator_with_factory(
-#   HEADERFILE mpc_coupled_water_split_flux_reg.hh
+#   HEADERFILE mpc_coupled_dualmedia_water_reg.hh
 #   LISTNAME   ATS_MPC_REG
 #   )
->>>>>>> 0c6e4241
+
+
+register_evaluator_with_factory(
+  HEADERFILE mpc_coupled_water_split_flux_reg.hh
+  LISTNAME   ATS_MPC_REG
+  )
 
 register_evaluator_with_factory(
   HEADERFILE mpc_permafrost_split_flux_reg.hh
