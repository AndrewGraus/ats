--- conflicted
+++ resolved
@@ -90,12 +90,11 @@
                           const Teuchos::RCP<State>& S_inter,
                           const Teuchos::RCP<State>& S_next);
 
-<<<<<<< HEAD
+
   virtual Teuchos::RCP<PK_t> get_subpk(int i);
 
  protected: // data
-=======
->>>>>>> 123924ac
+
 
  protected:
   // this does not work.  fail etc
@@ -248,7 +247,7 @@
   }
 };
 
-<<<<<<< HEAD
+
 template <class PK_t>
 Teuchos::RCP<PK_t> MPC<PK_t>::get_subpk(int i){
 
@@ -260,7 +259,6 @@
 
 }
 
-=======
 // protected constructor of subpks
 template <class PK_t>
 void MPC<PK_t>::init_(const Teuchos::RCP<State>& S)
@@ -281,7 +279,7 @@
     sub_pks_.push_back(pk);
   }
 };
->>>>>>> 123924ac
+
 
 } // close namespace Amanzi
 
