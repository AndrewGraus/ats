/* -*-  mode: c++; indent-tabs-mode: nil -*- */
/*
  ATS is released under the three-clause BSD License.
  The terms of use and "as is" disclaimer for this license are
  provided in the top-level COPYRIGHT file.

  Authors: Ethan Coon (ecoon@lanl.gov)
*/

//! An operator-split permafrost coupler, splitting overland flow from subsurface.

/*!
solve:

(dTheta_s / dt)^* = div k_s grad (z+h)

then solve:

dTheta_s / dt = (dTheta_s / dt)^* + Q_ext + q_ss
dTheta / dt = div k (grad p + rho*g*\hat{z})
k  (grad p + rho*g*\hat{z}) |_s = q_ss

This effectively does an operator splitting on the surface flow equation,
passing some combination of pressure and divergence of fluxes to the
subsurface.

This is the permafrost analog, so deals with energy as well in a similar
strategy.  In this case advection and diffusion of energy are handled in the
first solve:

(dE_s / dt)^* = div (  kappa_s grad T + hq )

then:

dE_s / dt = (dE_s / dt)^* + QE_ext + h * Q_ext + qE_ss + h * q_ss
dE / dt = div (  kappa grad T) + hq )
kappa grad T |_s = qE_ss

Note that this can be used with either a 3D subsurface solve, by setting the
2nd sub-PK to be a 3D permafrost MPC, or a bunch of columns, but setting the
2nd sub-PK to be a DomainSetMPC.


.. _mpc-permafrost-split-flux-spec
.. admonition:: mpc-permafrost-split-flux-spec

   * `"domain name`" ``[string]`` The subsurface domain, e.g. "domain" (for a
     3D subsurface ) or "column:*" (for the intermediate scale model.

   * `"star domain name`" ``[string]`` The surface domain, typically
     `"surface_star`" by convention.

   * `"coupling type`" ``[string]`` **hybrid** One of: `"pressure`" (pass the
     pressure field when coupling flow in the operator splitting), `"flux`"
     (pass the divergence of fluxes as a source), or `"hybrid`" a mixture of
     the two that seems the most robust.

   IF
   * `"subcycle subdomains`" ``[bool]`` **false** If true, subcycle surface_star
     system.  Typically this is paired with the `"subcycle subdomains`"
     option in the DomainSetMPC for columns in the ISM.

   THEN
   * `"subcycling target time step [s]`" ``[double]`` Step size to target or
     subcycling.  Note that this may be adjusted to meet events, etc.

   * `"minimum subcycled time step [s]`" ``[double]`` **1e-4** Errors out if
     any subdomain solve fails below this step size (throwing time-step crash
     error).

   INCLUDES:
   - ``[mpc-spec]`` *Is an* MPC_.

*/

#ifndef PKS_MPC_PERMAFROST_SPLIT_FLUX_HH_
#define PKS_MPC_PERMAFROST_SPLIT_FLUX_HH_

#include "PK.hh"
#include "mpc.hh"
#include "EvaluatorPrimary.hh"

namespace Amanzi {

class MPCPermafrostSplitFlux : public MPC<PK> {

 public:
  MPCPermafrostSplitFlux(Teuchos::ParameterList& FElist,
          const Teuchos::RCP<Teuchos::ParameterList>& plist,
          const Teuchos::RCP<State>& S,
          const Teuchos::RCP<TreeVector>& solution);

  // Virtual destructor
  virtual ~MPCPermafrostSplitFlux() = default;

  // PK methods
  // -- initialize in reverse order
  virtual void Initialize(const Teuchos::Ptr<State>& S) override;
  virtual void Setup(const Teuchos::Ptr<State>& S) override;

  // -- advance each sub pk dt.
  virtual bool AdvanceStep(double t_old, double t_new, bool reinit) override;

  virtual double get_dt() override;
  virtual void set_dt(double dt) override;

  virtual void CommitStep(double t_old, double t_new,
                          const Teuchos::RCP<State>& S) override;
  virtual bool ValidStep() override;

 protected:
  bool AdvanceStep_Standard_(double t_old, double t_new, bool reinit);
  bool AdvanceStep_Subcycled_(double t_old, double t_new, bool reinit);

  void CopyPrimaryToStar_(const Teuchos::Ptr<const State>& S,
          const Teuchos::Ptr<State>& S_star);
  void CopyStarToPrimary_(double dt);

  void CopyPrimaryToStar_DomainSet_(const Teuchos::Ptr<const State>& S,
          const Teuchos::Ptr<State>& S_star);
  void CopyStarToPrimary_DomainSet_Pressure_(double dt);
  void CopyStarToPrimary_DomainSet_Flux_(double dt);
  void CopyStarToPrimary_DomainSet_Hybrid_(double dt);

  void CopyPrimaryToStar_Standard_(const Teuchos::Ptr<const State>& S,
          const Teuchos::Ptr<State>& S_star);
  void CopyStarToPrimary_Standard_Pressure_(double dt);
  void CopyStarToPrimary_Standard_Flux_(double dt);
  void CopyStarToPrimary_Standard_Hybrid_(double dt);


 protected:
  Key p_primary_variable_;
  Key p_primary_variable_suffix_;
  Key p_sub_primary_variable_;
  Key p_sub_primary_variable_suffix_;
  Key p_primary_variable_star_;
  Key p_conserved_variable_star_;
  Key p_lateral_flow_source_;
  Key p_lateral_flow_source_suffix_;

  Key T_primary_variable_;
  Key T_primary_variable_suffix_;
  Key T_sub_primary_variable_;
  Key T_sub_primary_variable_suffix_;
  Key T_primary_variable_star_;
  Key T_conserved_variable_star_;
  Key T_lateral_flow_source_;
  Key T_lateral_flow_source_suffix_;

  Key cv_key_;
<<<<<<< HEAD
  Teuchos::RCP<EvaluatorPrimary> p_eval_pvfe_;
  Teuchos::RCP<EvaluatorPrimary> T_eval_pvfe_;
  
=======

  Key domain_set_;
  Key domain_;
  Key domain_sub_;
  Key domain_star_;
  Key domain_snow_;

  std::string coupling_;

  bool is_domain_set_;
  bool subcycled_;
  double subcycled_target_dt_;
  double subcycled_min_dt_;
  double cycle_dt_;

  // note, only one of these set will be used, the pointers or the vectors
  Teuchos::RCP<PrimaryVariableFieldEvaluator> p_eval_pvfe_;
  Teuchos::RCP<PrimaryVariableFieldEvaluator> T_eval_pvfe_;
  std::vector<Teuchos::RCP<PrimaryVariableFieldEvaluator>> p_eval_pvfes_;
  std::vector<Teuchos::RCP<PrimaryVariableFieldEvaluator>> T_eval_pvfes_;

>>>>>>> 0f75fc63
 private:
  // factory registration
  static RegisteredPKFactory<MPCPermafrostSplitFlux> reg_;
};

} // close namespace Amanzi

#endif<|MERGE_RESOLUTION|>--- conflicted
+++ resolved
@@ -149,11 +149,6 @@
   Key T_lateral_flow_source_suffix_;
 
   Key cv_key_;
-<<<<<<< HEAD
-  Teuchos::RCP<EvaluatorPrimary> p_eval_pvfe_;
-  Teuchos::RCP<EvaluatorPrimary> T_eval_pvfe_;
-  
-=======
 
   Key domain_set_;
   Key domain_;
@@ -175,7 +170,6 @@
   std::vector<Teuchos::RCP<PrimaryVariableFieldEvaluator>> p_eval_pvfes_;
   std::vector<Teuchos::RCP<PrimaryVariableFieldEvaluator>> T_eval_pvfes_;
 
->>>>>>> 0f75fc63
  private:
   // factory registration
   static RegisteredPKFactory<MPCPermafrostSplitFlux> reg_;
