--- conflicted
+++ resolved
@@ -93,16 +93,15 @@
       g_c[0][c] -= source1[0][c] * cv[0][c];
     }
 
-<<<<<<< HEAD
+
     if (vo_->os_OK(Teuchos::VERB_EXTREME)) {
       *vo_->os() << "Adding external source term" << std::endl;
       db_->WriteVector("  Q_ext", S->GetFieldData(source_key_).ptr(), false);
       db_->WriteVector("  cv", S->GetFieldData(Keys::getKey(domain_,"cell_volume")).ptr(), false);
     }  
     db_->WriteVector("res (src)", g, false);
-=======
     db_->WriteVector("  source", S->GetFieldData(source_key_).ptr(), false);
->>>>>>> 99e5485c
+
   }
 }
 
