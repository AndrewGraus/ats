/* -*-  mode: c++; indent-tabs-mode: nil -*- */

/* -----------------------------------------------------------------------------
This is the overland flow component of ATS.
License: BSD
Authors: Ethan Coon (ecoon@lanl.gov)
----------------------------------------------------------------------------- */

#include "Epetra_FECrsMatrix.h"
#include "EpetraExt_RowMatrixOut.h"
#include "boost/math/special_functions/fpclassify.hpp"

#include "overland.hh"
#include "Op.hh"

namespace Amanzi {
namespace Flow {

#define DEBUG_FLAG 1
#define DEBUG_ICE_FLAG 0
#define DEBUG_RES_FLAG 0


// Overland is a BDFFnBase
// -----------------------------------------------------------------------------
// computes the non-linear functional g = g(t,u,udot)
// -----------------------------------------------------------------------------
void OverlandFlow::FunctionalResidual( double t_old,
                        double t_new,
                        Teuchos::RCP<TreeVector> u_old,
                        Teuchos::RCP<TreeVector> u_new,
                        Teuchos::RCP<TreeVector> g ) {
  // VerboseObject stuff.
  Teuchos::OSTab tab = vo_->getOSTab();
  niter_++;

  // bookkeeping
  double h = t_new - t_old;
  AMANZI_ASSERT(std::abs(S_->get_time(tag_inter_) - t_old) < 1.e-4*h);
  AMANZI_ASSERT(std::abs(S_->get_time(tag_next_) - t_new) < 1.e-4*h);

  Teuchos::RCP<CompositeVector> u = u_new->Data();

  // zero out residual
  Teuchos::RCP<CompositeVector> res = g->Data();
  res->PutScalar(0.0);

#if DEBUG_FLAG
  if (vo_->os_OK(Teuchos::VERB_HIGH))
    *vo_->os() << "----------------------------------------------------------------" << std::endl
               << "Residual calculation: t0 = " << t_old
               << " t1 = " << t_new << " h = " << h << std::endl;
#endif

  // unnecessary here if not debeugging, but doesn't hurt either
  S_next_->GetEvaluator(Keys::getKey(domain_, "pres_elev"))->HasFieldChanged(S_next_.ptr(), name_);

#if DEBUG_FLAG
  // dump u_old, u_new
  db_->WriteCellInfo(true);
  std::vector<std::string> vnames;
  vnames.push_back("z");
  vnames.push_back("h_old");
  vnames.push_back("h_new");
  vnames.push_back("h+z");

  std::vector< Teuchos::Ptr<const CompositeVector> > vecs;
  vecs.push_back(S_inter_->GetPtrW<CompositeVector>(Keys::getKey(domain_,"elevation")).ptr());
  vecs.push_back(S_inter_->GetPtrW<CompositeVector>(Keys::getKey(domain_,"ponded_depth")).ptr());
  vecs.push_back(S_next_->GetPtrW<CompositeVector>(Keys::getKey(domain_,"ponded_depth")).ptr());
  vecs.push_back(S_next_->GetPtrW<CompositeVector>(Keys::getKey(domain_, "pres_elev")).ptr());

  db_->WriteVectors(vnames, vecs, true);
#endif

  // pointer-copy temperature into state and update any auxilary data
  Solution_to_State(*u_new, S_next_);

  // update boundary conditions
  bc_head_->Compute(t_new);
  bc_flux_->Compute(t_new);
  bc_seepage_head_->Compute(t_new);
  UpdateBoundaryConditions_(S_next_.ptr());

  // diffusion term, treated implicitly
  ApplyDiffusion_(S_next_.ptr(), res.ptr());

#if DEBUG_FLAG
  vnames.resize(2); vecs.resize(2);
  vnames[0] = "k_s"; vnames[1] = "uw k_s";
  vecs[0] = S_next_->GetPtrW<CompositeVector>(Keys::getKey(domain_,"overland_conductivity")).ptr();
  vecs[1] = S_next_->GetPtrW<CompositeVector>(Keys::getKey(domain_,"upwind_overland_conductivity")).ptr();
  db_->WriteVectors(vnames, vecs, true);
  db_->WriteVector("res (diff)", res.ptr(), true);
#endif

  // accumulation term
  AddAccumulation_(res.ptr());
#if DEBUG_FLAG
  db_->WriteVector("res (acc)", res.ptr(), true);
#endif

  // add rhs load value
  AddSourceTerms_(res.ptr());
#if DEBUG_FLAG
  db_->WriteVector("res (src)", res.ptr(), true);
#endif
};


// -----------------------------------------------------------------------------
// Apply the preconditioner to u and return the result in Pu.
// -----------------------------------------------------------------------------
int OverlandFlow::ApplyPreconditioner(Teuchos::RCP<const TreeVector> u, Teuchos::RCP<TreeVector> Pu) {
  Teuchos::OSTab tab = vo_->getOSTab();
  if (vo_->os_OK(Teuchos::VERB_HIGH))
    *vo_->os() << "Precon application:" << std::endl;

#if DEBUG_FLAG
  db_->WriteVector("h_res", u->Data().ptr(), true);
#endif

  // apply the preconditioner
  int ierr = preconditioner_->ApplyInverse(*u->Data(), *Pu->Data());

#if DEBUG_FLAG
  db_->WriteVector("PC*h_res (h-coords)", Pu->Data().ptr(), true);
#endif

  return (ierr > 0) ? 0 : 1;
};


// -----------------------------------------------------------------------------
// Update the preconditioner at time t and u = up
// -----------------------------------------------------------------------------
void OverlandFlow::UpdatePreconditioner(double t, Teuchos::RCP<const TreeVector> up, double h) {
  // VerboseObject stuff.
  Teuchos::OSTab tab = vo_->getOSTab();
  if (vo_->os_OK(Teuchos::VERB_EXTREME))
    *vo_->os() << "Precon update at t = " << t << std::endl;

  // update state with the solution up.
  AMANZI_ASSERT(std::abs(S_->get_time(tag_next_) - t) <= 1.e-4*t);
  PK_PhysicalBDF_Default::Solution_to_State(*up, S_next_);

  // calculating the operator is done in 3 steps:
  // 1. Diffusion components

  // 1.a: Pre-assembly updates.
  // -- update boundary condition markers, which set the BC type
  bc_head_->Compute(t);
  bc_flux_->Compute(t);
  bc_seepage_head_->Compute(t);
  UpdateBoundaryConditions_(S_next_.ptr());

  // -- update the rel perm according to the boundary info and upwinding
  // -- scheme of choice
  UpdatePermeabilityData_(S_next_.ptr());
  if (jacobian_) UpdatePermeabilityDerivativeData_(S_next_.ptr());

  Teuchos::RCP<const CompositeVector> cond =
      S_next_->GetPtrW<CompositeVector>(Keys::getKey(domain_,"upwind_overland_conductivity"));
  Teuchos::RCP<const CompositeVector> dcond = Teuchos::null;

  if (jacobian_) {
    if (preconditioner_->RangeMap().HasComponent("face")) {
      Key dkey = Keys::getDerivKey(Keys::getKey(domain_,"upwind_overland_conductivity"),key_);
      dcond = S_next_->GetPtr<CompositeVector>(dkey);
    } else {
      Key dkey = Keys::getDerivKey(Keys::getKey(domain_,"overland_conductivity"),key_);
      dcond = S_next_->GetPtr<CompositeVector>(dkey);
    }
  }

  // 1.b: Create all local matrices.
  preconditioner_->Init();
  preconditioner_diff_->SetScalarCoefficient(cond, dcond);
  preconditioner_diff_->UpdateMatrices(Teuchos::null, Teuchos::null);
  if (jacobian_) {
    Teuchos::RCP<const CompositeVector> pres_elev = Teuchos::null;
    Teuchos::RCP<CompositeVector> flux = Teuchos::null;
    if (preconditioner_->RangeMap().HasComponent("face")) {
<<<<<<< HEAD
      flux = S_next_->GetPtrW<CompositeVector>("surface-mass_flux", name_);
=======
      flux = S_next_->GetFieldData("surface-water_flux", name_);
>>>>>>> 0f75fc63
      preconditioner_diff_->UpdateFlux(pres_elev.ptr(), flux.ptr());
    } else {
      S_next_->GetEvaluator(Keys::getKey(domain_, "pres_elev"))->HasFieldChanged(S_next_.ptr(), name_);
      pres_elev = S_next_->GetPtrW<CompositeVector>(Keys::getKey(domain_, "pres_elev"));
    }
    preconditioner_diff_->UpdateMatricesNewtonCorrection(flux.ptr(), pres_elev.ptr());
  }

  // 2. Accumulation shift
  //    The desire is to keep this matrix invertible for pressures less than
  //    atmospheric.  To do that, we keep the accumulation derivative
  //    non-zero, calculating dWC_bar / dh_bar, where bar indicates (p -
  //    p_atm), not max(p - p_atm,0).  Note that this operator is in h
  //    coordinates, not p coordinates, as the diffusion operator is applied
  //    to h.
  //

  // -- update the accumulation derivatives
  const auto& cv = *S_next_->GetPtr<CompositeVector>("surface-cell_volume");
  CompositeVector dwc_dh(cv, INIT_MODE_COPY);
  dwc_dh.Scale(1./h);
  preconditioner_acc_->AddAccumulationTerm(dwc_dh, "cell");

  preconditioner_diff_->ApplyBCs(true, true, true);
};



// -----------------------------------------------------------------------------
// Default enorm that uses an abs and rel tolerance to monitor convergence.
// -----------------------------------------------------------------------------
double OverlandFlow::ErrorNorm(Teuchos::RCP<const TreeVector> u,
        Teuchos::RCP<const TreeVector> res) {
  const Epetra_MultiVector& pd = *S_next_->GetPtr<CompositeVector>(key_)
      ->ViewComponent("cell",true);
  const Epetra_MultiVector& cv = *S_next_->GetPtr<CompositeVector>(cell_vol_key_)
      ->ViewComponent("cell",true);

  // VerboseObject stuff.
  Teuchos::OSTab tab = vo_->getOSTab();
  if (vo_->os_OK(Teuchos::VERB_MEDIUM))
    *vo_->os() << "ENorm (Infnorm) of: " << key_ << ": " << std::endl;

  Teuchos::RCP<const CompositeVector> dvec = res->Data();
  double h = S_->get_time(tag_next_) - S_->get_time(tag_inter_);

  double enorm_val = 0.0;
  for (CompositeVector::name_iterator comp=dvec->begin();
       comp!=dvec->end(); ++comp) {
    double enorm_comp = 0.0;
    int enorm_loc = -1;
    const Epetra_MultiVector& dvec_v = *dvec->ViewComponent(*comp, false);

    if (*comp == std::string("cell")) {
      // error done relative to extensive, conserved quantity
      int ncells = dvec->size(*comp,false);
      for (unsigned int c=0; c!=ncells; ++c) {
        double enorm_c = std::abs(h * dvec_v[0][c])
            / (atol_*cv[0][c] + rtol_*std::abs(pd[0][c])*cv[0][c]);

        if (enorm_c > enorm_comp) {
          enorm_comp = enorm_c;
          enorm_loc = c;
        }
      }
      
    } else if (*comp == std::string("face")) {
      // error in flux -- relative to cell's extensive conserved quantity
      int nfaces = dvec->size(*comp, false);
      bool scaled_constraint = plist_->sublist("diffusion").get<bool>("scaled constraint equation", true);
      double constraint_scaling_cutoff = plist_->sublist("diffusion").get<double>("constraint equation scaling cutoff", 1.0);
      const Epetra_MultiVector& kr_f = *S_next_->GetPtrW<CompositeVector>(Keys::getDerivKey(Keys::getKey(domain_,"upwind_overland_conductivity"), key_))
        ->ViewComponent("face",false);

      for (unsigned int f=0; f!=nfaces; ++f) {
        AmanziMesh::Entity_ID_List cells;
        mesh_->face_get_cells(f, AmanziMesh::Parallel_type::OWNED, &cells);
        double cv_min = cells.size() == 1 ? cv[0][cells[0]]
            : std::min(cv[0][cells[0]],cv[0][cells[1]]);
        double conserved_min = cells.size() == 1 ? pd[0][cells[0]] * cv[0][cells[0]]
            : std::min(pd[0][cells[0]]*cv[0][cells[0]], pd[0][cells[1]]*cv[0][cells[1]]);
      
        double enorm_f = fluxtol_ * h * std::abs(dvec_v[0][f]) 
            / (atol_*cv_min + rtol_*std::abs(conserved_min));
        if (scaled_constraint && (kr_f[0][f] < constraint_scaling_cutoff)) enorm_f *= kr_f[0][f];

        if (enorm_f > enorm_comp) {
          enorm_comp = enorm_f;
          enorm_loc = f;
        }
      }

    } else {
      Errors::Message msg;
      msg << "Unused error component \"" << *comp << "\" in conserved quantity error norm.";
      Exceptions::amanzi_throw(msg);      
    }

    // Write out Inf norms too.
    if (vo_->os_OK(Teuchos::VERB_MEDIUM)) {
      double infnorm(0.);
      dvec_v.NormInf(&infnorm);

      ENorm_t err;
      ENorm_t l_err;
      l_err.value = enorm_comp;
      l_err.gid = dvec_v.Map().GID(enorm_loc);

      int ierr = MPI_Allreduce(&l_err, &err, 1, MPI_DOUBLE_INT, MPI_MAXLOC, MPI_COMM_WORLD);
      AMANZI_ASSERT(!ierr);
      *vo_->os() << "  ENorm (" << *comp << ") = " << err.value << "[" << err.gid << "] (" << infnorm << ")" << std::endl;
    }

    enorm_val = std::max(enorm_val, enorm_comp);
  }

  double enorm_val_l = enorm_val;
  int ierr = MPI_Allreduce(&enorm_val_l, &enorm_val, 1, MPI_DOUBLE, MPI_MAX, MPI_COMM_WORLD);
  AMANZI_ASSERT(!ierr);
  return enorm_val;
};


}  // namespace Flow
}  // namespace Amanzi<|MERGE_RESOLUTION|>--- conflicted
+++ resolved
@@ -181,11 +181,7 @@
     Teuchos::RCP<const CompositeVector> pres_elev = Teuchos::null;
     Teuchos::RCP<CompositeVector> flux = Teuchos::null;
     if (preconditioner_->RangeMap().HasComponent("face")) {
-<<<<<<< HEAD
-      flux = S_next_->GetPtrW<CompositeVector>("surface-mass_flux", name_);
-=======
-      flux = S_next_->GetFieldData("surface-water_flux", name_);
->>>>>>> 0f75fc63
+      flux = S_next_->GetPtrW<CompositeVector>("surface-water_flux", name_);
       preconditioner_diff_->UpdateFlux(pres_elev.ptr(), flux.ptr());
     } else {
       S_next_->GetEvaluator(Keys::getKey(domain_, "pres_elev"))->HasFieldChanged(S_next_.ptr(), name_);
