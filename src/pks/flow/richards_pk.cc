--- conflicted
+++ resolved
@@ -82,32 +82,26 @@
   capillary_pressure_liq_ice_key_ = Keys::readKey(*plist_, domain_, 
       "capillary_pressure_liq_ice", "capillary_pressure_liq_ice");
 
-<<<<<<< HEAD
   // set up an additional primary variable evaluator for flux
-  Teuchos::ParameterList& pv_sublist = S->GetEvaluatorList(flux_key_);
-  pv_sublist.set("field evaluator type", "primary variable");
-} 
-=======
+  // Teuchos::ParameterList& pv_sublist = S->GetEvaluatorList(flux_key_);
+  // pv_sublist.set("field evaluator type", "primary variable");
+
   if (S_->IsDeformableMesh(domain_))
     deform_key_ = Keys::readKey(*plist_, domain_, "deformation indicator", "base_porosity");
 }
->>>>>>> 0c6e4241
+
 
 // -------------------------------------------------------------
 // Setup data
 // -------------------------------------------------------------
 void Richards::Setup()
 {
-<<<<<<< HEAD
-  PK_PhysicalBDF_Default::Setup(S);
-  SetupRichardsFlow_(S);
-  SetupDiscretization_(S);
-  SetupPhysicalEvaluators_(S);
-=======
+
   PK_PhysicalBDF_Default::Setup();
   SetupRichardsFlow_();
+  SetupDiscretization_();
   SetupPhysicalEvaluators_();
->>>>>>> 0c6e4241
+
 };
 
 
@@ -227,29 +221,7 @@
 
   Teuchos::ParameterList& mfd_plist = plist_->sublist("diffusion");
   mfd_plist.set("nonlinear coefficient", coef_location);
-<<<<<<< HEAD
-  mfd_plist.set("gravity", true);  
-=======
   mfd_plist.set("gravity", true);
-
-  Operators::PDE_DiffusionFactory opfactory;
-  matrix_diff_ = opfactory.CreateWithGravity(mfd_plist, mesh_, bc_);
-  matrix_ = matrix_diff_->global_operator();
-
-  // -- create the operator, data for flux directions
-  Teuchos::ParameterList face_diff_list(mfd_plist);
-  face_diff_list.set("nonlinear coefficient", "none");
-  face_matrix_diff_ = opfactory.CreateWithGravity(face_diff_list, mesh_, bc_);
-
-  S_->Require<CompositeVector,CompositeVectorSpace>(flux_dir_key_, tag_next_,  name_)
-    .SetMesh(mesh_)->SetGhosted()
-    ->SetComponent("face", AmanziMesh::FACE, 1);
-
-  // -- create the operators for the preconditioner
-  //    diffusion
-  // NOTE: Can this be a clone of the primary operator? --etc
-  //      get the discretiation type
->>>>>>> 0c6e4241
   Teuchos::ParameterList& mfd_pc_plist = plist_->sublist("diffusion preconditioner");
   mfd_pc_plist.set("nonlinear coefficient", coef_location);
   mfd_pc_plist.set("gravity", true);
@@ -278,11 +250,8 @@
     mfd_pc_plist.sublist("inverse").setParameters(plist_->sublist("linear solver"));
   }
 
-<<<<<<< HEAD
+
   Operators::PDE_DiffusionFactory opfactory;
-=======
-  //    create the operator
->>>>>>> 0c6e4241
   preconditioner_diff_ = opfactory.CreateWithGravity(mfd_pc_plist, mesh_, bc_);
   preconditioner_ = preconditioner_diff_->global_operator();
 
@@ -312,13 +281,13 @@
   }
 
   // -- flux is managed here as a primary variable
-  S->RequireField(flux_key_, name_)->SetMesh(mesh_)->SetGhosted()
-                                ->SetComponent("face", AmanziMesh::FACE, 1);
-  S->RequireFieldEvaluator(flux_key_);
+  // S->RequireField(flux_key_, name_)->SetMesh(mesh_)->SetGhosted()
+  //                               ->SetComponent("face", AmanziMesh::FACE, 1);
+  // S->RequireFieldEvaluator(flux_key_);
 
   // -- also need a velocity, but only for vis/diagnostics
-  S->RequireField(velocity_key_, name_)->SetMesh(mesh_)->SetGhosted()
-                                ->SetComponent("cell", AmanziMesh::CELL, 3);  
+  // S->RequireField(velocity_key_, name_)->SetMesh(mesh_)->SetGhosted()
+  //                               ->SetComponent("cell", AmanziMesh::CELL, 3);  
     
   // Globalization and other timestep control flags
   // -- predictors
@@ -331,7 +300,6 @@
   modify_predictor_wc_ =
     plist_->get<bool>("modify predictor via water content", false);
 
-<<<<<<< HEAD
   // -- correctors
   p_limit_ = plist_->get<double>("limit correction to pressure change [Pa]", -1.);
   patm_limit_ = plist_->get<double>("limit correction to pressure change when crossing atmospheric [Pa]", -1.);
@@ -339,8 +307,7 @@
   // -- valid step controls
   sat_change_limit_ = plist_->get<double>("max valid change in saturation in a time step [-]", -1.);
   sat_ice_change_limit_ = plist_->get<double>("max valid change in ice saturation in a time step [-]", -1.);
-}
-=======
+
   //   // Create the vapor diffusion vectors
   //   S_->Require<CompositeVector,CompositeVectorSpace>("vapor_diffusion_pressure", tag_next_,  name_).SetMesh(mesh_)->SetGhosted()
   //       ->SetComponent("cell", AmanziMesh::CELL, 1);
@@ -349,12 +316,16 @@
   //   S_->Require<CompositeVector,CompositeVectorSpace>("vapor_diffusion_temperature", tag_next_,  name_).SetMesh(mesh_)->SetGhosted()
   //     ->SetComponent("cell", AmanziMesh::CELL, 1);
   //   S_->GetRecordW("vapor_diffusion_temperature",name_)->set_io_vis(true);
->>>>>>> 0c6e4241
-
-
-void Richards::SetupDiscretization_(const Teuchos::Ptr<State>& S){
-
-
+}
+
+
+void Richards::SetupDiscretization_(){
+
+  // -- create the operators for the preconditioner
+  //    diffusion
+  // NOTE: Can this be a clone of the primary operator? --etc
+  //      get the discretiation type
+  
   // -- require the data on appropriate locations
   std::string coef_location = upwinding_->CoefficientLocation();
 
@@ -372,8 +343,9 @@
   face_diff_list.set("nonlinear coefficient", "none");
   face_matrix_diff_ = opfactory.CreateWithGravity(face_diff_list, mesh_, bc_);
 
-  S->RequireField(flux_dir_key_, name_)->SetMesh(mesh_)->SetGhosted()
-      ->SetComponent("face", AmanziMesh::FACE, 1);
+  S_->Require<CompositeVector,CompositeVectorSpace>(flux_dir_key_, tag_next_,  name_)
+    .SetMesh(mesh_)->SetGhosted()
+    ->SetComponent("face", AmanziMesh::FACE, 1);
   
   // -- accumulation terms
   Teuchos::ParameterList& acc_pc_plist = plist_->sublist("accumulation preconditioner");
@@ -388,12 +360,6 @@
     source_term_is_differentiable_ =
         plist_->get<bool>("source term is differentiable", true);
     explicit_source_ = plist_->get<bool>("explicit source term", false);
-<<<<<<< HEAD
-    S->RequireField(source_key_)->SetMesh(mesh_)
-        ->AddComponent("cell", AmanziMesh::CELL, 1);
-    S->RequireFieldEvaluator(source_key_);
-    // S->GetField(source_key_, source_key_)->set_io_vis(true);
-=======
 
     requireAtNext(source_key_, tag_next_, *S_)
       .SetMesh(mesh_)
@@ -403,7 +369,6 @@
       S_->RequireDerivative<CompositeVector,CompositeVectorSpace>(source_key_,
               tag_next_, key_, tag_next_);
     }
->>>>>>> 0c6e4241
   }
 
   // coupling to the surface
@@ -445,8 +410,6 @@
   S_->Require<CompositeVector,CompositeVectorSpace>(key_, tag_next_, name_)
     .Update(matrix_cvs)->SetGhosted();
 
-<<<<<<< HEAD
-=======
   // -- flux is managed here as a primary variable
   requireAtNext(flux_key_, tag_next_, *S_, name_)
     .SetMesh(mesh_)->SetGhosted()
@@ -458,25 +421,7 @@
     .SetMesh(mesh_)->SetGhosted()
     ->SetComponent("cell", AmanziMesh::CELL, 3);
 
-  // Globalization and other timestep control flags
-  // -- predictors
-  modify_predictor_with_consistent_faces_ =
-    plist_->get<bool>("modify predictor with consistent faces", false);
-  modify_predictor_bc_flux_ =
-    plist_->get<bool>("modify predictor for flux BCs", false);
-  modify_predictor_first_bc_flux_ =
-    plist_->get<bool>("modify predictor for initial flux BCs", false);
-  modify_predictor_wc_ =
-    plist_->get<bool>("modify predictor via water content", false);
-
-  // -- correctors
-  p_limit_ = plist_->get<double>("limit correction to pressure change [Pa]", -1.);
-  patm_limit_ = plist_->get<double>("limit correction to pressure change when crossing atmospheric [Pa]", -1.);
-
-  // -- valid step controls
-  sat_change_limit_ = plist_->get<double>("max valid change in saturation in a time step [-]", -1.);
-  sat_ice_change_limit_ = plist_->get<double>("max valid change in ice saturation in a time step [-]", -1.);
->>>>>>> 0c6e4241
+
 }
 
 // -------------------------------------------------------------
@@ -727,83 +672,8 @@
 // -----------------------------------------------------------------------------
 void Richards::CommitStep(double t_old, double t_new, const Tag& tag_next)
 {
-<<<<<<< HEAD
-  double dt = t_new - t_old;
-  Teuchos::OSTab tab = vo_->getOSTab();
-  if (vo_->os_OK(Teuchos::VERB_EXTREME))
-    *vo_->os() << "Commiting state." << std::endl;
-
-  PK_PhysicalBDF_Default::CommitStep(t_old, t_new, S);
-
-  UpdateFlux(S);
-  
-  // As a diagnostic, calculate the mass balance error
-// #if DEBUG_FLAG
-//   if (S_next_ != Teuchos::null) {
-//     Teuchos::RCP<const CompositeVector> wc1 = S_next_->GetFieldData(conserved_key_);
-//     Teuchos::RCP<const CompositeVector> wc0 = S_->GetFieldData(conserved_key_);
-//     Teuchos::RCP<const CompositeVector> mass_flux = S->GetFieldData(flux_key_, name_);
-//     CompositeVector error(*wc1);
-
-//     for (unsigned int c=0; c!=error.size("cell"); ++c) {
-//       error("cell",c) = (*wc1)("cell",c) - (*wc0)("cell",c);
-
-//       AmanziMesh::Entity_ID_List faces;
-//       std::vector<int> dirs;
-//       mesh_->cell_get_faces_and_dirs(c, &faces, &dirs);
-//       for (unsigned int n=0; n!=faces.size(); ++n) {
-//         error("cell",c) += (*mass_flux)("face",faces[n]) * dirs[n] * dt;
-//       }
-//     }
-
-//     double einf(0.0);
-//     error.NormInf(&einf);
-
-//     // VerboseObject stuff.
-//     Teuchos::OSTab tab = vo_->getOSTab();
-//     *vo_->os() << "Final Mass Balance Error: " << einf << std::endl;
-//   }
-// #endif
-};
-
-
-// -----------------------------------------------------------------------------
-// Recompute flux field if necessary.
-//
-// -----------------------------------------------------------------------------
-void Richards::UpdateFlux(const Teuchos::RCP<State>& S)
-{
-    // update BCs, rel perm
-  UpdateBoundaryConditions_(S.ptr());
-  bool update = UpdatePermeabilityData_(S.ptr());
-  update |= S->GetFieldEvaluator(key_)->HasFieldChanged(S.ptr(), name_);
-  update |= S->GetFieldEvaluator(mass_dens_key_)->HasFieldChanged(S.ptr(), name_);
-
-  if (update) {
-    // update the stiffness matrix and derive fluxes
-    Teuchos::RCP<const CompositeVector> rel_perm = S->GetFieldData(uw_coef_key_);
-    Teuchos::RCP<const CompositeVector> rho = S->GetFieldData(mass_dens_key_);
-    Teuchos::RCP<CompositeVector> pres = S->GetFieldData(key_, name_);
-
-    matrix_->Init();
-    matrix_diff_->SetDensity(rho);
-    matrix_diff_->SetScalarCoefficient(rel_perm, Teuchos::null);
-    matrix_diff_->UpdateMatrices(Teuchos::null, pres.ptr());
-    matrix_diff_->ApplyBCs(true, true, true);
-
-    // derive fluxes
-    Teuchos::RCP<CompositeVector> flux = S->GetFieldData(flux_key_, name_);
-    matrix_diff_->UpdateFlux(pres.ptr(), flux.ptr());
-
-    if (compute_boundary_values_) {
-      applyDirichletBCs(*bc_, *pres);
-    }
-  }
-=======
   // saves primary variable
   PK_PhysicalBDF_Default::CommitStep(t_old, t_new, tag_next);
->>>>>>> 0c6e4241
-
   AMANZI_ASSERT(tag_next == tag_next_ || tag_next == Tags::NEXT);
   Tag tag_current = tag_next == tag_next_ ? tag_current_ : Tags::CURRENT;
 
