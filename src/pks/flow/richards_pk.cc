--- conflicted
+++ resolved
@@ -97,11 +97,8 @@
     Keys::readKey(*plist_, domain_, "capillary_pressure_gas_liq", "capillary_pressure_gas_liq");
   capillary_pressure_liq_ice_key_ =
     Keys::readKey(*plist_, domain_, "capillary_pressure_liq_ice", "capillary_pressure_liq_ice");
-<<<<<<< HEAD
   //matric_pressure_key_ = Keys::readKey(*plist_, domain_, "matric pressure", "matric_pressure");
-=======
   depth_key_ = Keys::readKey(*plist_, domain_, "depth", "depth");
->>>>>>> 96ae1ad7
 
   if (S_->IsDeformableMesh(domain_))
     deform_key_ = Keys::readKey(*plist_, domain_, "deformation indicator", "base_porosity");
