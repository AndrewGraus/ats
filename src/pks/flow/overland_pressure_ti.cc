--- conflicted
+++ resolved
@@ -172,7 +172,6 @@
   return (ierr > 0) ? 0 : 1;
 };
 
-
 // -----------------------------------------------------------------------------
 // Update the preconditioner at time t and u = up
 // -----------------------------------------------------------------------------
@@ -264,7 +263,7 @@
   // if (S_next_->GetFieldEvaluator(source_key_)->IsDependency(S_next_.ptr(), key_)) {
   //   S_next_->GetFieldEvaluator(source_key_)
   //       ->HasFieldDerivativeChanged(S_next_.ptr(), name_, key_);
-  //   std::string dkey = std::string("d")+source_key_+std::string("_d")+key_;
+  //   Key dkey = Keys::getDerivKey(source_key_,key_);
   //   const Epetra_MultiVector& dq_dp = *S_next_->GetFieldData(dkey)
   //       ->ViewComponent("cell",false);
 
@@ -327,115 +326,6 @@
   iter_++;
 };
 
-<<<<<<< HEAD
-// -----------------------------------------------------------------------------
-// Default enorm that uses an abs and rel tolerance to monitor convergence.
-// -----------------------------------------------------------------------------
-double OverlandPressureFlow::ErrorNorm(Teuchos::RCP<const TreeVector> u,
-                               Teuchos::RCP<const TreeVector> res) {
-
-  S_inter_->GetFieldEvaluator(conserved_key_)->HasFieldChanged(S_inter_.ptr(), name_);
-  const Epetra_MultiVector& conserved = *S_inter_->GetFieldData(conserved_key_)
-      ->ViewComponent("cell",true);
-  const Epetra_MultiVector& cv = *S_inter_->GetFieldData(Keys::getKey(domain_,"cell_volume"))
-      ->ViewComponent("cell",true);
-  
-  // VerboseObject stuff.
-  Teuchos::OSTab tab = vo_->getOSTab();
-  if (vo_->os_OK(Teuchos::VERB_MEDIUM))
-    *vo_->os() << "ENorm (Infnorm) of: " << conserved_key_ << ": " << std::endl;
-  
-  Teuchos::RCP<const CompositeVector> dvec = res->Data();
-  double h = S_next_->time() - S_inter_->time();
-
-  Teuchos::RCP<const Comm_type> comm_p = mesh_->get_comm();
-  Teuchos::RCP<const MpiComm_type> mpi_comm_p =
-    Teuchos::rcp_dynamic_cast<const MpiComm_type>(comm_p);
-  const MPI_Comm& comm = mpi_comm_p->Comm();
-  
-  double enorm_val = 0.0;
-  for (CompositeVector::name_iterator comp=dvec->begin();
-       comp!=dvec->end(); ++comp) {
-    double enorm_comp = 0.0;
-    int enorm_loc = -1;
-    const Epetra_MultiVector& dvec_v = *dvec->ViewComponent(*comp, false);
-    
-    if (*comp == std::string("cell")) {
-      // error done relative to extensive, conserved quantity
-      int ncells = dvec->size(*comp,false);
-      for (unsigned int c=0; c!=ncells; ++c) {
-        double enorm_c = std::abs(h * dvec_v[0][c])
-        / (atol_*cv[0][c] + rtol_*std::abs(conserved[0][c]));
-        
-        if (enorm_c > enorm_comp) {
-          enorm_comp = enorm_c;
-          enorm_loc = c;
-        }
-      }
-      
-    } else if (*comp == std::string("face")) {
-      // DEPRECATED: this was used in MFD on the surface only? --etc
-
-      // error in flux -- relative to cell's extensive conserved quantity
-      int nfaces = dvec->size(*comp, false);
-      bool scaled_constraint = plist_->sublist("diffusion").get<bool>("scaled constraint equation", true);
-      double constraint_scaling_cutoff = plist_->sublist("diffusion").get<double>("constraint equation scaling cutoff", 1.0);
-
-      const Epetra_MultiVector& kr_f = *S_next_->GetFieldData(Keys::getKey(domain_,"upwind_overland_conductivity"))
-        ->ViewComponent("face",false);
-      
-      for (unsigned int f=0; f!=nfaces; ++f) {
-        AmanziMesh::Entity_ID_List cells;
-        mesh_->face_get_cells(f, AmanziMesh::Parallel_type::OWNED, &cells);
-        double cv_min = cells.size() == 1 ? cv[0][cells[0]]
-            : std::min(cv[0][cells[0]],cv[0][cells[1]]);
-        double conserved_min = cells.size() == 1 ? conserved[0][cells[0]]
-            : std::min(conserved[0][cells[0]],conserved[0][cells[1]]);
-        
-        double enorm_f = fluxtol_ * h * std::abs(dvec_v[0][f])
-            / (atol_*cv_min + rtol_*std::abs(conserved_min));
-        if (scaled_constraint && (kr_f[0][f] < constraint_scaling_cutoff)) enorm_f *= kr_f[0][f];
-        if (enorm_f > enorm_comp) {
-          enorm_comp = enorm_f;
-          enorm_loc = f;
-        }
-      }
-      
-    } else {
-      // boundary face components had better be effectively identically 0
-      double norm;
-      dvec_v.Norm2(&norm);
-      //AMANZI_ASSERT(norm < 1.e-15);
-    }
-   
-    // Write out Inf norms too.
-    if (vo_->os_OK(Teuchos::VERB_MEDIUM)) {
-      double infnorm(0.);
-      dvec_v.NormInf(&infnorm);
-      
-      ENorm_t err;
-      ENorm_t l_err;
-      l_err.value = enorm_comp;
-      l_err.gid = dvec_v.Map().GID(enorm_loc);
-
-      int ierr;
-      ierr = MPI_Allreduce(&l_err, &err, 1, MPI_DOUBLE_INT, MPI_MAXLOC, comm);
-      AMANZI_ASSERT(!ierr);
-      *vo_->os() << "  ENorm (" << *comp << ") = " << err.value << "[" << err.gid << "] (" << infnorm << ")" << std::endl;
-    }
-    
-    enorm_val = std::max(enorm_val, enorm_comp);
-  }
-  
-  double enorm_val_l = enorm_val;
-
-  int ierr;
-  ierr = MPI_Allreduce(&enorm_val_l, &enorm_val, 1, MPI_DOUBLE, MPI_MAX, comm);
-  AMANZI_ASSERT(!ierr);
-  return enorm_val;
-}
-  
-=======
->>>>>>> a056e1e7
+
 }  // namespace Flow
 }  // namespace Amanzi