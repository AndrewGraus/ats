--- conflicted
+++ resolved
@@ -26,19 +26,10 @@
   my_key_ = plist_.get<std::string>("height key", my_key_);
 
   // my dependencies
-<<<<<<< HEAD
-
   dens_key_ = plist_.get<std::string>("mass density key", Keys::getKey(domain, "mass_density_liquid"));
   dependencies_.insert(dens_key_);
 
   pres_key_ = plist_.get<std::string>("pressure key", Keys::getKey(domain, "pressure"));
-
-=======
-  dens_key_ = plist_.get<std::string>("mass density key", getKey(domain, "mass_density_liquid"));
-  dependencies_.insert(dens_key_);
-  
-  pres_key_ = plist_.get<std::string>("head key", getKey(domain, "pressure"));
->>>>>>> 31214581
   dependencies_.insert(pres_key_);
 
   gravity_key_ = plist_.get<std::string>("gravity key", "gravity");
