/* -*-  mode: c++; indent-tabs-mode: nil -*- */

/* -----------------------------------------------------------------------------
This is the overland flow component of ATS.
License: BSD
Authors: Ethan Coon (ecoon@lanl.gov)
----------------------------------------------------------------------------- */

#include "Epetra_FECrsMatrix.h"
#include "EpetraExt_RowMatrixOut.h"
#include "boost/math/special_functions/fpclassify.hpp"

#include "overland_pressure.hh"
#include "Op.hh"

namespace Amanzi {
namespace Flow {

#define DEBUG_FLAG 1
#define DEBUG_ICE_FLAG 0
#define DEBUG_RES_FLAG 0


// Overland is a BDFFnBase
// -----------------------------------------------------------------------------
// computes the non-linear functional g = g(t,u,udot)
// -----------------------------------------------------------------------------
void OverlandPressureFlow::Functional( double t_old,
                        double t_new,
                        Teuchos::RCP<TreeVector> u_old,
                        Teuchos::RCP<TreeVector> u_new,
                        Teuchos::RCP<TreeVector> g ) {
  // VerboseObject stuff.
  Teuchos::OSTab tab = vo_->getOSTab();
  niter_++;

  // bookkeeping
  double h = t_new - t_old;

  //--  ASSERT(std::abs(S_inter_->time() - t_old) < 1.e-4*h);
  //--ASSERT(std::abs(S_next_->time() - t_new) < 1.e-4*h);


  Teuchos::RCP<CompositeVector> u = u_new->Data();

  // zero out residual
  Teuchos::RCP<CompositeVector> res = g->Data();
  res->PutScalar(0.0);

#if DEBUG_FLAG
  if (vo_->os_OK(Teuchos::VERB_HIGH))
    *vo_->os() << "----------------------------------------------------------------" << std::endl
               << "Residual calculation: t0 = " << t_old
               << " t1 = " << t_new << " h = " << h << std::endl;
#endif

  // unnecessary here if not debeugging, but doesn't hurt either

  S_next_->GetFieldEvaluator(getKey(domain_,"pres_elev"))->HasFieldChanged(S_next_.ptr(), name_);


#if DEBUG_FLAG
  // dump u_old, u_new
  db_->WriteCellInfo(true);
  std::vector<std::string> vnames;
  vnames.push_back("p_old");
  vnames.push_back("p_new");
  vnames.push_back("z");
  vnames.push_back("h_old");
  vnames.push_back("h_new");
  vnames.push_back("h+z");
  if(plist_->get<bool>("subgrid model", false)){
    vnames.push_back("pdd");
    vnames.push_back("frac_cond"); 
  }

  std::vector< Teuchos::Ptr<const CompositeVector> > vecs;
  vecs.push_back(S_inter_->GetFieldData(key_).ptr());
  vecs.push_back(u.ptr());

  vecs.push_back(S_inter_->GetFieldData(getKey(domain_,"elevation")).ptr());
  vecs.push_back(S_inter_->GetFieldData(getKey(domain_,"ponded_depth")).ptr());
  vecs.push_back(S_next_->GetFieldData(getKey(domain_,"ponded_depth")).ptr());
  vecs.push_back(S_next_->GetFieldData(getKey(domain_,"pres_elev")).ptr());

  if(plist_->get<bool>("subgrid model", false)){
    vecs.push_back(S_next_->GetFieldData(getKey(domain_,"ponded_depression_depth")).ptr());
    vecs.push_back(S_next_->GetFieldData(getKey(domain_,"fractional_conductance")).ptr());
  }

  db_->WriteVectors(vnames, vecs, true);
#endif

  // pointer-copy temperature into state and update any auxilary data
  Solution_to_State(*u_new, S_next_);

  // update boundary conditions
  bc_head_->Compute(t_new);
  bc_flux_->Compute(t_new);
  bc_seepage_head_->Compute(t_new);
  bc_seepage_pressure_->Compute(t_new);
  UpdateBoundaryConditions_(S_next_.ptr());

  // diffusion term, treated implicitly
  ApplyDiffusion_(S_next_.ptr(), res.ptr());

#if DEBUG_FLAG

  if (S_next_->HasField(getKey(domain_,"unfrozen_fraction"))) {
    vnames.resize(2);
    vecs.resize(2);
    vnames[0] = "uf_frac_old";
    vnames[1] = "uf_frac_new";
    vecs[0] = S_inter_->GetFieldData(getKey(domain_,"unfrozen_fraction")).ptr();
    vecs[1] = S_next_->GetFieldData(getKey(domain_,"unfrozen_fraction")).ptr();
    db_->WriteVectors(vnames, vecs, false);
  }
  db_->WriteVector("k_s", S_next_->GetFieldData(getKey(domain_,"upwind_overland_conductivity")).ptr(), true);

  db_->WriteVector("res (diff)", res.ptr(), true);
#endif

  // accumulation term
  
  AddAccumulation_(res.ptr());

#if DEBUG_FLAG
  db_->WriteVector("res (acc)", res.ptr(), true);
#endif

  // add rhs load value
  AddSourceTerms_(res.ptr());
#if DEBUG_FLAG
  db_->WriteVector("res (src)", res.ptr(), true);
#endif

#if DEBUG_RES_FLAG
  if (niter_ < 23) {

    Teuchos::RCP<const CompositeVector> depth= S_next_->GetFieldData(getKey(domain_,"ponded_depth"));


    std::stringstream namestream;
    namestream << "flow_residual_" << niter_;
    *S_next_->GetFieldData(namestream.str(),name_) = *res;

    std::stringstream solnstream;
    solnstream << "flow_solution_" << niter_;
    *S_next_->GetFieldData(solnstream.str(),name_) = *depth;
  }
#endif

};


// -----------------------------------------------------------------------------
// Apply the preconditioner to u and return the result in Pu.
// -----------------------------------------------------------------------------
int OverlandPressureFlow::ApplyPreconditioner(Teuchos::RCP<const TreeVector> u, Teuchos::RCP<TreeVector> Pu) {
  Teuchos::OSTab tab = vo_->getOSTab();
  if (vo_->os_OK(Teuchos::VERB_HIGH))
    *vo_->os() << "Precon application:" << std::endl;

#if DEBUG_FLAG
  db_->WriteVector("h_res", u->Data().ptr(), true);
#endif

  // apply the preconditioner
  int ierr = lin_solver_->ApplyInverse(*u->Data(), *Pu->Data());

#if DEBUG_FLAG
  db_->WriteVector("PC*h_res (h-coords)", Pu->Data().ptr(), true);
#endif

  // tack on the variable change
  const Epetra_MultiVector& dh_dp =
    *S_next_->GetFieldData(getDerivKey(getKey(domain_,"ponded_depth_bar"),key_))->ViewComponent("cell",false);

  Epetra_MultiVector& Pu_c = *Pu->Data()->ViewComponent("cell",false);
  unsigned int ncells = Pu_c.MyLength();
  for (unsigned int c=0; c!=ncells; ++c) {
    Pu_c[0][c] /= dh_dp[0][c];
  }
#if DEBUG_FLAG
  db_->WriteVector("PC*h_res (p-coords)", Pu->Data().ptr(), true);
#endif
  
  return (ierr > 0) ? 0 : 1;
};


// -----------------------------------------------------------------------------
// Update the preconditioner at time t and u = up
// -----------------------------------------------------------------------------
void OverlandPressureFlow::UpdatePreconditioner(double t, Teuchos::RCP<const TreeVector> up, double h) {
  // VerboseObject stuff.
  Teuchos::OSTab tab = vo_->getOSTab();
  if (vo_->os_OK(Teuchos::VERB_EXTREME))
    *vo_->os() << "Precon update at t = " << t << std::endl;

  // update state with the solution up.
<<<<<<< HEAD

  if (std::abs(t - iter_counter_time_)/t > 1.e-4) iter_ = 0;

=======
  if (std::abs(t - iter_counter_time_)/t > 1.e-4) {
    iter_ = 0;
    iter_counter_time_ = t;
  }
>>>>>>> 0dbc8c23
  ASSERT(std::abs(S_next_->time() - t) <= 1.e-4*t);
  PK_PhysicalBDF_Default::Solution_to_State(*up, S_next_);


  // calculating the operator is done in 3 steps:
  // 1. Diffusion components

  // 1.a: Pre-assembly updates.
  // -- update boundary condition markers, which set the BC type
  UpdateBoundaryConditions_(S_next_.ptr());

  // -- update the rel perm according to the boundary info and upwinding
  // -- scheme of choice
  UpdatePermeabilityData_(S_next_.ptr());
  if (jacobian_ && iter_ >= jacobian_lag_) UpdatePermeabilityDerivativeData_(S_next_.ptr());

  Teuchos::RCP<const CompositeVector> cond =

    S_next_->GetFieldData(getKey(domain_,"upwind_overland_conductivity"));

  Teuchos::RCP<const CompositeVector> dcond = Teuchos::null;
  if (jacobian_ && iter_ >= jacobian_lag_) {
    if (preconditioner_->RangeMap().HasComponent("face")) {
      dcond = S_next_->GetFieldData(getDerivKey(getKey(domain_,"upwind_overland_conductivity"),getKey(domain_,"ponded_depth")));
    } else {
      dcond = S_next_->GetFieldData(getDerivKey(getKey(domain_,"overland_conductivity"),getKey(domain_,"ponded_depth")));
    }
  }

  // 1.b: Create all local matrices.
  preconditioner_->Init();
  preconditioner_diff_->SetScalarCoefficient(cond, dcond);

  preconditioner_diff_->UpdateMatrices(Teuchos::null, Teuchos::null);
  if (jacobian_ && iter_ >= jacobian_lag_) {
    Teuchos::RCP<const CompositeVector> pres_elev = Teuchos::null;
    Teuchos::RCP<CompositeVector> flux = Teuchos::null;
    if (preconditioner_->RangeMap().HasComponent("face")) {
      flux = S_next_->GetFieldData(getKey(domain_,"mass_flux"), name_);
      preconditioner_diff_->UpdateFlux(*pres_elev, *flux);
    } else {
      S_next_->GetFieldEvaluator(getKey(domain_,"pres_elev"))->HasFieldChanged(S_next_.ptr(), name_);
      pres_elev = S_next_->GetFieldData(getKey(domain_,"pres_elev"));
    }
    preconditioner_diff_->UpdateMatricesNewtonCorrection(flux.ptr(), pres_elev.ptr());
  }

  // 2. Accumulation shift
  //    The desire is to keep this matrix invertible for pressures less than
  //    atmospheric.  To do that, we keep the accumulation derivative
  //    non-zero, calculating dWC_bar / dh_bar, where bar indicates (p -
  //    p_atm), not max(p - p_atm,0).  Note that this operator is in h
  //    coordinates, not p coordinates, as the diffusion operator is applied
  //    to h.
  //
  // -- update dh_bar / dp

  S_next_->GetFieldEvaluator(getKey(domain_,"ponded_depth_bar"))
      ->HasFieldDerivativeChanged(S_next_.ptr(), name_, key_);
  const Epetra_MultiVector& dh_dp =
    *S_next_->GetFieldData(getDerivKey(getKey(domain_,"ponded_depth_bar"),key_))
    ->ViewComponent("cell",false);
  const double& p_atm = *S_next_->GetScalarData("atmospheric_pressure");

  // -- update the accumulation derivatives

  S_next_->GetFieldEvaluator(getKey(domain_,"water_content_bar"))
      ->HasFieldDerivativeChanged(S_next_.ptr(), name_, key_);
  const Epetra_MultiVector& dwc_dp =
    *S_next_->GetFieldData(getDerivKey(getKey(domain_,"water_content_bar"),key_))
      ->ViewComponent("cell",false);
  db_->WriteVector("    dwc_dp", S_next_->GetFieldData(getDerivKey(getKey(domain_,"water_content_bar"),key_)).ptr());
  db_->WriteVector("    dh_dp", S_next_->GetFieldData(getDerivKey(getKey(domain_,"ponded_depth_bar"),key_)).ptr());


  // -- pull out other needed data
  std::vector<double>& Acc_cells = preconditioner_acc_->local_matrices()->vals;
  unsigned int ncells = Acc_cells.size();

  for (unsigned int c=0; c!=ncells; ++c) {
    Acc_cells[c] += dwc_dp[0][c] / dh_dp[0][c] / h;
  }
  
  // // -- update the source term derivatives
  // if (S_next_->GetFieldEvaluator(mass_source_key_)->IsDependency(S_next_.ptr(), key_)) {
  //   S_next_->GetFieldEvaluator(mass_source_key_)
  //       ->HasFieldDerivativeChanged(S_next_.ptr(), name_, key_);
  //   std::string dkey = std::string("d")+mass_source_key_+std::string("_d")+key_;
  //   const Epetra_MultiVector& dq_dp = *S_next_->GetFieldData(dkey)
  //       ->ViewComponent("cell",false);

  //   const Epetra_MultiVector& cv =
  //       *S_next_->GetFieldData("surface-cell_volume")->ViewComponent("cell",false);
    
  //   if (source_in_meters_) {
  //     // External source term is in [m water / s], not in [mols / s], so a
  //     // density is required.  This density should be upwinded.
  //     S_next_->GetFieldEvaluator("surface-molar_density_liquid")
  //         ->HasFieldChanged(S_next_.ptr(), name_);
  //     S_next_->GetFieldEvaluator("surface-source_molar_density")
  //         ->HasFieldChanged(S_next_.ptr(), name_);
  //     const Epetra_MultiVector& nliq1 =
  //         *S_next_->GetFieldData("surface-molar_density_liquid")
  //         ->ViewComponent("cell",false);
  //     const Epetra_MultiVector& nliq1_s =
  //       *S_next_->GetFieldData("surface-source_molar_density")
  //         ->ViewComponent("cell",false);
  //     const Epetra_MultiVector& q = *S_next_->GetFieldData(mass_source_key_)
  //         ->ViewComponent("cell",false);

  //     for (int c=0; c!=cv.MyLength(); ++c) {
  //       double s1 = q[0][c] > 0. ? dq_dp[0][c] * nliq1_s[0][c] : dq_dp[0][c] * nliq1[0][c];
  //       Acc_cells[c] -= cv[0][c] * s1 / dh_dp[0][c];
  //     }
  //   } else {
  //     for (int c=0; c!=cv.MyLength(); ++c) {
  //       Acc_cells[c] -= cv[0][c] * dq_dp[0][c] / dh_dp[0][c];
  //     }
  //   }
  // }      
  

  // 3. Assemble and precompute the Schur complement for inversion.
  // 3.a: Patch up BCs in the case of zero conductivity
  FixBCsForPrecon_(S_next_.ptr());

  // // 3.c: Add in full Jacobian terms
  // if (tpfa_ && full_jacobian_) {
  //   if (vo_->os_OK(Teuchos::VERB_EXTREME))
  //     *vo_->os() << "    including full Jacobian terms" << std::endl;

  //   Teuchos::RCP<const CompositeVector> depth =
  //       S_next_->GetFieldData("ponded_depth");
  //   Teuchos::RCP<const CompositeVector> pres_elev =
  //       S_next_->GetFieldData("pres_elev");

  //   // Update conductivity.  Note the change of variables from pressure to
  //   // height.
  //   // -- Krel_face gets conductivity
  //   S_next_->GetFieldEvaluator("overland_conductivity")
  //       ->HasFieldDerivativeChanged(S_next_.ptr(), name_, key_);
  //   Teuchos::RCP<const CompositeVector> cond =
  //       S_next_->GetFieldData("overland_conductivity");
  //   Teuchos::RCP<const CompositeVector> dcond_dp =
  //       S_next_->GetFieldData("doverland_conductivity_dponded_depth");
  //   CompositeVector dcond_dh(*dcond_dp);
  //   dcond_dh.ViewComponent("cell",false)->ReciprocalMultiply(1., dh_dp,
  //           *dcond_dp->ViewComponent("cell",false), 0.);

  //   // -- Add in the Jacobian
  //   tpfa_preconditioner_->AnalyticJacobian(*upwinding_,
  //                                          S_next_.ptr(), "pres_elev",
  //                                          dcond_dh, bc_markers_,
  //                                          bc_values_);
  // }

  preconditioner_diff_->ApplyBCs(true, true);
  
  // 3.d: Rescale to use as a pressure matrix if used in a coupler
  if (coupled_to_subsurface_via_head_ || coupled_to_subsurface_via_flux_) {
    // Scale Spp by dh/dp (h, NOT h_bar), clobbering rows with p < p_atm

    std::string pd_key = smoothed_ponded_accumulation_ ? getKey(domain_,"smoothed_ponded_depth") : getKey(domain_,"ponded_depth");
    std::string pd_deriv_key = getDerivKey(pd_key,key_);

    S_next_->GetFieldEvaluator(pd_key)
        ->HasFieldDerivativeChanged(S_next_.ptr(), name_, key_);
    Teuchos::RCP<const CompositeVector> dh0_dp = S_next_->GetFieldData(pd_deriv_key);
    const Epetra_MultiVector& dh0_dp_c = *dh0_dp->ViewComponent("cell",false);
    
    preconditioner_->Rescale(*dh0_dp);
    
    if (vo_->os_OK(Teuchos::VERB_EXTREME))
      *vo_->os() << "  Right scaling TPFA" << std::endl;
    db_->WriteVector("    dh_dp", dh0_dp.ptr());
  }


  if (precon_used_) {
    preconditioner_->AssembleMatrix();
    preconditioner_->InitPreconditioner(plist_->sublist("preconditioner"));
  }      
  
  /*
  // dump the schur complement
  Teuchos::RCP<Epetra_FECrsMatrix> sc = mfd_preconditioner_->Schur();
  std::stringstream filename_s;
  filename_s << "schur_" << S_next_->cycle() << ".txt";
  EpetraExt::RowMatrixToMatlabFile(filename_s.str().c_str(), *sc);
  *vo_->os() << "updated precon " << S_next_->cycle() << std::endl;
  */

  // increment the iterator count
  iter_++;
};

// -----------------------------------------------------------------------------
// Default enorm that uses an abs and rel tolerance to monitor convergence.
// -----------------------------------------------------------------------------
double OverlandPressureFlow::ErrorNorm(Teuchos::RCP<const TreeVector> u,
                               Teuchos::RCP<const TreeVector> res) {

  S_next_->GetFieldEvaluator(conserved_key_)->HasFieldChanged(S_next_.ptr(), name_);
  const Epetra_MultiVector& conserved = *S_next_->GetFieldData(conserved_key_)
      ->ViewComponent("cell",true);

  const Epetra_MultiVector& cv = *S_next_->GetFieldData(getKey(domain_,"cell_volume"))
      ->ViewComponent("cell",true);
  
  // VerboseObject stuff.
  Teuchos::OSTab tab = vo_->getOSTab();
  if (vo_->os_OK(Teuchos::VERB_MEDIUM))
    *vo_->os() << "ENorm (Infnorm) of: " << conserved_key_ << ": " << std::endl;
  
  Teuchos::RCP<const CompositeVector> dvec = res->Data();
  double h = S_next_->time() - S_inter_->time();
  
  double enorm_val = 0.0;
  for (CompositeVector::name_iterator comp=dvec->begin();
       comp!=dvec->end(); ++comp) {
    double enorm_comp = 0.0;
    int enorm_loc = -1;
    const Epetra_MultiVector& dvec_v = *dvec->ViewComponent(*comp, false);
    
    if (*comp == std::string("cell")) {
      // error done relative to extensive, conserved quantity
      int ncells = dvec->size(*comp,false);
      for (unsigned int c=0; c!=ncells; ++c) {
        double enorm_c = std::abs(h * dvec_v[0][c])
        / (atol_*cv[0][c] + rtol_*std::abs(conserved[0][c]));
        
        if (enorm_c > enorm_comp) {
          enorm_comp = enorm_c;
          enorm_loc = c;
        }
      }
      
    } else if (*comp == std::string("face")) {
      // error in flux -- relative to cell's extensive conserved quantity
      int nfaces = dvec->size(*comp, false);
      bool scaled_constraint = plist_->sublist("diffusion").get<bool>("scaled constraint equation", true);
      double constraint_scaling_cutoff = plist_->sublist("diffusion").get<double>("constraint equation scaling cutoff", 1.0);

      const Epetra_MultiVector& kr_f = *S_next_->GetFieldData(getKey(domain_,"upwind_overland_conductivity"))
        ->ViewComponent("face",false);
      
      for (unsigned int f=0; f!=nfaces; ++f) {
        AmanziMesh::Entity_ID_List cells;
        mesh_->face_get_cells(f, AmanziMesh::OWNED, &cells);
        double cv_min = cells.size() == 1 ? cv[0][cells[0]]
            : std::min(cv[0][cells[0]],cv[0][cells[1]]);
        double conserved_min = cells.size() == 1 ? conserved[0][cells[0]]
            : std::min(conserved[0][cells[0]],conserved[0][cells[1]]);
        
        double enorm_f = fluxtol_ * h * std::abs(dvec_v[0][f])
            / (atol_*cv_min + rtol_*std::abs(conserved_min));
        if (scaled_constraint && (kr_f[0][f] < constraint_scaling_cutoff)) enorm_f *= kr_f[0][f];
        if (enorm_f > enorm_comp) {
          enorm_comp = enorm_f;
          enorm_loc = f;
        }
      }
      
    } else {
      double norm;
      dvec_v.Norm2(&norm);
      ASSERT(norm < 1.e-15);
    }
    
    // Write out Inf norms too.
    if (vo_->os_OK(Teuchos::VERB_MEDIUM)) {
      double infnorm(0.);
      dvec_v.NormInf(&infnorm);
      
      ENorm_t err;
      ENorm_t l_err;
      l_err.value = enorm_comp;
      l_err.gid = dvec_v.Map().GID(enorm_loc);

      int ierr;
      if (domain_.substr(0,6) == "column")
        ierr = MPI_Allreduce(&l_err, &err, 1, MPI_DOUBLE_INT, MPI_MAXLOC, MPI_COMM_SELF);
      else
        ierr = MPI_Allreduce(&l_err, &err, 1, MPI_DOUBLE_INT, MPI_MAXLOC, MPI_COMM_WORLD);

      ASSERT(!ierr);
      *vo_->os() << "  ENorm (" << *comp << ") = " << err.value << "[" << err.gid << "] (" << infnorm << ")" << std::endl;
    }
    
    enorm_val = std::max(enorm_val, enorm_comp);
  }
  
  double enorm_val_l = enorm_val;

  int ierr;
  if (domain_.substr(0,6) == "column")
    ierr = MPI_Allreduce(&enorm_val_l, &enorm_val, 1, MPI_DOUBLE, MPI_MAX, MPI_COMM_SELF);
  else
    ierr = MPI_Allreduce(&enorm_val_l, &enorm_val, 1, MPI_DOUBLE, MPI_MAX, MPI_COMM_WORLD);

  ASSERT(!ierr);
  return enorm_val;
}
  
}  // namespace Flow
}  // namespace Amanzi<|MERGE_RESOLUTION|>--- conflicted
+++ resolved
@@ -199,16 +199,12 @@
     *vo_->os() << "Precon update at t = " << t << std::endl;
 
   // update state with the solution up.
-<<<<<<< HEAD
-
-  if (std::abs(t - iter_counter_time_)/t > 1.e-4) iter_ = 0;
-
-=======
+
   if (std::abs(t - iter_counter_time_)/t > 1.e-4) {
     iter_ = 0;
     iter_counter_time_ = t;
   }
->>>>>>> 0dbc8c23
+
   ASSERT(std::abs(S_next_->time() - t) <= 1.e-4*t);
   PK_PhysicalBDF_Default::Solution_to_State(*up, S_next_);
 
