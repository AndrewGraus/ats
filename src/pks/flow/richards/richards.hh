/* -*-  mode: c++; c-default-style: "google"; indent-tabs-mode: nil -*- */

/*
  A base two-phase, thermal Richard's equation with water vapor.

  License: BSD
  Authors: Ethan Coon (ATS version) (ecoon@lanl.gov)
*/

#ifndef PK_FLOW_RICHARDS_HH_
#define PK_FLOW_RICHARDS_HH_

#include "wrm_partition.hh"
#include "BoundaryFunction.hh"
#include "upwinding.hh"

#include "OperatorDiffusionFactory.hh"
#include "OperatorAccumulation.hh"

#include "PK_Factory.hh"
//#include "PK_PhysicalBDF_ATS.hh"
// #include "pk_factory_ats.hh"
#include "pk_physical_bdf_default.hh"

namespace Amanzi {

// forward declarations
class MPCSubsurface;
class PredictorDelegateBCFlux;
namespace WhetStone { class Tensor; }

namespace Flow {

class Richards : public PK_PhysicalBDF_Default {

public:
<<<<<<< HEAD

  Richards(Teuchos::Ptr<State> S, const Teuchos::RCP<Teuchos::ParameterList>& plist,
           Teuchos::ParameterList& FElist,
=======
  Richards(Teuchos::ParameterList& FElist,
           const Teuchos::RCP<Teuchos::ParameterList>& plist,
           const Teuchos::RCP<State>& S,
>>>>>>> 6221cd35
           const Teuchos::RCP<TreeVector>& solution);

  // Virtual destructor
  virtual ~Richards() {}

  // virtual void calculate_diagnostics(const Teuchos::RCP<State>& S) {CalculateDiagnostics(S);};

  // -- Setup data.
  virtual void Setup(const Teuchos::Ptr<State>& S);

  // -- Initialize owned (dependent) variables.
  virtual void Initialize(const Teuchos::Ptr<State>& S);

  // -- Commit any secondary (dependent) variables.
  virtual void CommitStep(double t_old, double t_new, const Teuchos::RCP<State>& S);

  // -- limit changes in a valid time step
  virtual bool ValidStep();

  // -- Update diagnostics for vis.
  virtual void CalculateDiagnostics(const Teuchos::RCP<State>& S);

  // ConstantTemperature is a BDFFnBase
  // computes the non-linear functional g = g(t,u,udot)
  virtual void Functional(double t_old, double t_new, Teuchos::RCP<TreeVector> u_old,
                   Teuchos::RCP<TreeVector> u_new, Teuchos::RCP<TreeVector> g);

  // applies preconditioner to u and returns the result in Pu
  virtual int ApplyPreconditioner(Teuchos::RCP<const TreeVector> u, Teuchos::RCP<TreeVector> Pu);

  // updates the preconditioner
  virtual void UpdatePreconditioner(double t, Teuchos::RCP<const TreeVector> up, double h);

  virtual bool ModifyPredictor(double h, Teuchos::RCP<const TreeVector> u0,
          Teuchos::RCP<TreeVector> u);

  // problems with pressures -- setting a range of admissible pressures
  virtual bool IsAdmissible(Teuchos::RCP<const TreeVector> up);

  // evaluating consistent faces for given BCs and cell values
  virtual void CalculateConsistentFaces(const Teuchos::Ptr<CompositeVector>& u);

protected:
  // Create of physical evaluators.
  virtual void SetupPhysicalEvaluators_(const Teuchos::Ptr<State>& S);
  virtual void SetupRichardsFlow_(const Teuchos::Ptr<State>& S);

  // boundary condition members
  virtual void UpdateBoundaryConditions_(const Teuchos::Ptr<State>& S, bool kr=true);

  // -- builds tensor K, along with faced-based Krel if needed by the rel-perm method
  virtual void SetAbsolutePermeabilityTensor_(const Teuchos::Ptr<State>& S);
  virtual bool UpdatePermeabilityData_(const Teuchos::Ptr<State>& S);
  virtual bool UpdatePermeabilityDerivativeData_(const Teuchos::Ptr<State>& S);

  virtual void UpdateVelocity_(const Teuchos::Ptr<State>& S);

  // physical methods
  // -- diffusion term
  virtual void ApplyDiffusion_(const Teuchos::Ptr<State>& S,
          const Teuchos::Ptr<CompositeVector>& g);

  // virtual void AddVaporDiffusionResidual_(const Teuchos::Ptr<State>& S,
  //         const Teuchos::Ptr<CompositeVector>& g);
  // virtual void ComputeVaporDiffusionCoef(const Teuchos::Ptr<State>& S, 
  //                                        Teuchos::RCP<CompositeVector>& vapor_diff, 
  //                                        std::string var_name);
 


  // -- accumulation term
  virtual void AddAccumulation_(const Teuchos::Ptr<CompositeVector>& g);

  // -- Add any source terms into the residual.
  virtual void AddSources_(const Teuchos::Ptr<State>& S,
                           const Teuchos::Ptr<CompositeVector>& f);
  virtual void AddSourcesToPrecon_(const Teuchos::Ptr<State>& S, double h);
  
  // -- gravity contributions to matrix or vector
  // virtual void AddGravityFluxes_(const Teuchos::Ptr<const Epetra_Vector>& g_vec,
  //         const Teuchos::Ptr<const CompositeVector>& rel_perm,
  //         const Teuchos::Ptr<const CompositeVector>& rho,
  //         const Teuchos::Ptr<Operators::MatrixMFD>& matrix);

  // virtual void AddGravityFluxes_FV_(const Teuchos::Ptr<const Epetra_Vector>& g_vec,
  //         const Teuchos::Ptr<const CompositeVector>& rel_perm,
  //         const Teuchos::Ptr<const CompositeVector>& rho,
  //         const Teuchos::Ptr<Operators::Matrix_TPFA>& matrix);

  // virtual void AddGravityFluxesToVector_(const Teuchos::Ptr<const Epetra_Vector>& g_vec,
  //         const Teuchos::Ptr<const CompositeVector>& rel_perm,
  //         const Teuchos::Ptr<const CompositeVector>& rho,
  //         const Teuchos::Ptr<CompositeVector>& mass_flux);

  // Nonlinear version of CalculateConsistentFaces()
  // virtual void CalculateConsistentFacesForInfiltration_(
  //     const Teuchos::Ptr<CompositeVector>& u);
  virtual bool ModifyPredictorConsistentFaces_(double h, Teuchos::RCP<TreeVector> u);
  virtual bool ModifyPredictorWC_(double h, Teuchos::RCP<TreeVector> u);
  virtual bool ModifyPredictorFluxBCs_(double h, Teuchos::RCP<TreeVector> u);

  // virtual void PreconWC_(Teuchos::RCP<const TreeVector> u, Teuchos::RCP<TreeVector> Pu);

  // -- Possibly modify the correction before it is applied
  virtual AmanziSolvers::FnBaseDefs::ModifyCorrectionResult
      ModifyCorrection(double h, Teuchos::RCP<const TreeVector> res,
                       Teuchos::RCP<const TreeVector> u,
                       Teuchos::RCP<TreeVector> du);




  


  
protected:
  // control switches
  Operators::UpwindMethod Krel_method_;
  bool infiltrate_only_if_unfrozen_;
  bool modify_predictor_with_consistent_faces_;
  bool modify_predictor_wc_;
  bool symmetric_;
  bool precon_wc_;
  bool is_source_term_;
  bool source_term_is_differentiable_;
  bool explicit_source_;
  bool precon_used_;
  bool clobber_surf_kr_;
  bool clobber_boundary_flux_dir_;
  
  // coupling terms
  bool coupled_to_surface_via_head_; // surface-subsurface Dirichlet coupler
  bool coupled_to_surface_via_flux_; // surface-subsurface Neumann coupler

  // -- water coupler coupling parameters
  double surface_head_cutoff_;
  double surface_head_cutoff_alpha_;
  double surface_head_eps_;

  // permeability
  Teuchos::RCP<std::vector<WhetStone::Tensor> > K_;  // absolute permeability
  Teuchos::RCP<Operators::Upwinding> upwinding_;
  Teuchos::RCP<Operators::Upwinding> upwinding_deriv_;
  Teuchos::RCP<FlowRelations::WRMPartition> wrms_;
  bool upwind_from_prev_flux_;

  // mathematical operators
  Teuchos::RCP<Operators::Operator> matrix_; // pc in PKPhysicalBDFBase
  Teuchos::RCP<Operators::OperatorDiffusionWithGravity> matrix_diff_;
  Teuchos::RCP<Operators::OperatorDiffusionWithGravity> preconditioner_diff_;
  Teuchos::RCP<Operators::OperatorDiffusionWithGravity> face_matrix_diff_;
  Teuchos::RCP<Operators::OperatorAccumulation> preconditioner_acc_;
  Teuchos::RCP<Operators::Operator> lin_solver_;

  // flag to do jacobian and therefore coef derivs
  bool jacobian_;
  

  // residual vector for vapor diffusion
  Teuchos::RCP<CompositeVector> res_vapor;
  // note PC is in PKPhysicalBDFBase

  // custom enorm tolerances
  double flux_tol_;

  // boundary condition data
  Teuchos::RCP<Functions::BoundaryFunction> bc_pressure_;
  Teuchos::RCP<Functions::BoundaryFunction> bc_head_;
  Teuchos::RCP<Functions::BoundaryFunction> bc_flux_;
  Teuchos::RCP<Functions::BoundaryFunction> bc_seepage_;
  Teuchos::RCP<Functions::BoundaryFunction> bc_seepage_infilt_;
  Teuchos::RCP<Functions::BoundaryFunction> bc_infiltration_;

  // delegates
  bool modify_predictor_bc_flux_;
  bool modify_predictor_first_bc_flux_;
  Teuchos::RCP<PredictorDelegateBCFlux> flux_predictor_;

  // is this a dynamic mesh problem
  bool dynamic_mesh_;

  // is vapor turned on
  bool vapor_diffusion_;

  // scale for perm
  double perm_scale_;

  // limiters
  double p_limit_;
  double patm_limit_;

  // valid step controls
  double sat_change_limit_;
  double sat_ice_change_limit_;

  // keys
  Key mass_dens_key_;
  Key molar_dens_key_;
  Key perm_key_;
  Key coef_key_, dcoef_key_;
  Key uw_coef_key_, duw_coef_key_;
  Key flux_key_;
  Key flux_dir_key_;
  Key velocity_key_;
  Key source_key_;
  Key ss_flux_key_;
  Key sat_key_;
  Key sat_ice_key_;

 private:
  // factory registration
  static RegisteredPKFactory<Richards> reg_;

  // Richards has a friend in couplers...
  friend class Amanzi::MPCSubsurface;

};

}  // namespace AmanziFlow
}  // namespace Amanzi

#endif<|MERGE_RESOLUTION|>--- conflicted
+++ resolved
@@ -34,15 +34,10 @@
 class Richards : public PK_PhysicalBDF_Default {
 
 public:
-<<<<<<< HEAD
-
-  Richards(Teuchos::Ptr<State> S, const Teuchos::RCP<Teuchos::ParameterList>& plist,
-           Teuchos::ParameterList& FElist,
-=======
+
   Richards(Teuchos::ParameterList& FElist,
            const Teuchos::RCP<Teuchos::ParameterList>& plist,
            const Teuchos::RCP<State>& S,
->>>>>>> 6221cd35
            const Teuchos::RCP<TreeVector>& solution);
 
   // Virtual destructor
