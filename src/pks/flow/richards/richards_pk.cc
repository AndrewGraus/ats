/* -*-  mode: c++; indent-tabs-mode: nil -*- */

/* -------------------------------------------------------------------------
This is the flow component of the Amanzi code.
License: BSD
Authors: Neil Carlson (version 1)
         Konstantin Lipnikov (version 2) (lipnikov@lanl.gov)
         Ethan Coon (ATS version) (ecoon@lanl.gov)
------------------------------------------------------------------------- */
#include "boost/math/special_functions/fpclassify.hpp"

#include "boost/algorithm/string/predicate.hpp"

#include "Epetra_Import.h"

#include "flow_bc_factory.hh"

#include "Point.hh"

#include "upwind_cell_centered.hh"
#include "upwind_arithmetic_mean.hh"
#include "upwind_total_flux.hh"
#include "upwind_gravity_flux.hh"

#include "CompositeVectorFunction.hh"
#include "CompositeVectorFunctionFactory.hh"
#include "LinearOperatorFactory.hh"

#include "predictor_delegate_bc_flux.hh"
#include "wrm_evaluator.hh"
#include "rel_perm_evaluator.hh"
#include "richards_water_content_evaluator.hh"
#include "OperatorDefs.hh"
#include "BoundaryFlux.hh"

#include "richards.hh"

#define DEBUG_RES_FLAG 0


namespace Amanzi {
namespace Flow {

// -------------------------------------------------------------
// Constructor
// -------------------------------------------------------------

Richards::Richards(Teuchos::ParameterList& pk_tree,
                   const Teuchos::RCP<Teuchos::ParameterList>& glist,
                   const Teuchos::RCP<State>& S,
                   const Teuchos::RCP<TreeVector>& solution) :
    PK(pk_tree, glist,  S, solution),
    PK_PhysicalBDF_Default(pk_tree, glist,  S, solution),
    coupled_to_surface_via_head_(false),
    coupled_to_surface_via_flux_(false),
    infiltrate_only_if_unfrozen_(false),
    modify_predictor_with_consistent_faces_(false),
    modify_predictor_wc_(false),
    modify_predictor_bc_flux_(false),
    modify_predictor_first_bc_flux_(false),
    upwind_from_prev_flux_(false),
    precon_wc_(false),
    dynamic_mesh_(false),
    clobber_surf_kr_(false),
    clobber_boundary_flux_dir_(false),
    vapor_diffusion_(false),
    perm_scale_(1.),
    jacobian_(false),
    jacobian_lag_(0),
    iter_(0),
    iter_counter_time_(0.)
{
  if (!plist_->isParameter("conserved quantity suffix"))
    plist_->set("conserved quantity suffix", "water_content");
  
  // set a default absolute tolerance
  if (!plist_->isParameter("absolute error tolerance"))
    plist_->set("absolute error tolerance", .5 * .1 * 55000.); // phi * s * nl
}

// -------------------------------------------------------------
// Setup data
// -------------------------------------------------------------
void Richards::Setup(const Teuchos::Ptr<State>& S) {
  
  PK_PhysicalBDF_Default::Setup(S);
  
  SetupRichardsFlow_(S);
  SetupPhysicalEvaluators_(S);
};


// -------------------------------------------------------------
// Pieces of the construction process that are common to all
// Richards-like PKs.
// -------------------------------------------------------------
void Richards::SetupRichardsFlow_(const Teuchos::Ptr<State>& S) {

  mass_dens_key_ = Keys::readKey(*plist_, domain_, "mass density", "mass_density_liquid");
  molar_dens_key_ = Keys::readKey(*plist_, domain_, "molar density", "molar_density_liquid");
  perm_key_ = Keys::readKey(*plist_, domain_, "permeability", "permeability");
  coef_key_ = Keys::readKey(*plist_, domain_, "conductivity", "relative_permeability");
  uw_coef_key_ = Keys::readKey(*plist_, domain_, "upwinded conductivity", "upwind_relative_permeability");
  flux_key_ = Keys::readKey(*plist_, domain_, "darcy flux", "mass_flux");
  flux_dir_key_ = Keys::readKey(*plist_, domain_, "darcy flux direction", "mass_flux_direction");
  velocity_key_ = Keys::readKey(*plist_, domain_, "darcy velocity", "darcy_velocity");
  sat_key_ = Keys::readKey(*plist_, domain_, "saturation", "saturation_liquid");
  sat_gas_key_ = Keys::readKey(*plist_, domain_, "saturation gas", "saturation_gas");
  sat_ice_key_ = Keys::readKey(*plist_, domain_, "saturation ice", "saturation_ice");

  // Get data for special-case entities.
  S->RequireField(cell_vol_key_)->SetMesh(mesh_)
      ->AddComponent("cell", AmanziMesh::CELL, 1);

  S->RequireFieldEvaluator(cell_vol_key_);
  S->RequireGravity();
  S->RequireScalar("atmospheric_pressure");

  // Set up Operators
  // -- boundary conditions
  Teuchos::ParameterList bc_plist = plist_->sublist("boundary conditions", true);
  FlowBCFactory bc_factory(mesh_, bc_plist);
  bc_pressure_ = bc_factory.CreatePressure();
  bc_head_ = bc_factory.CreateHead();
  bc_flux_ = bc_factory.CreateMassFlux();
  bc_seepage_ = bc_factory.CreateSeepageFacePressure();
  bc_seepage_->Compute(0.); // compute at t=0 to set up
  bc_seepage_infilt_ = bc_factory.CreateSeepageFacePressureWithInfiltration();
  bc_seepage_infilt_->Compute(0.); // compute at t=0 to set up

  // -- linear tensor coefficients
  unsigned int c_owned = mesh_->num_entities(AmanziMesh::CELL, AmanziMesh::Parallel_type::OWNED);
  K_ = Teuchos::rcp(new std::vector<WhetStone::Tensor>(c_owned));
  for (unsigned int c=0; c!=c_owned; ++c) {
    (*K_)[c].Init(mesh_->space_dimension(),1);
  }
  // scaling for permeability
  perm_scale_ = plist_->get<double>("permeability rescaling", 1.0);
  
  // -- nonlinear coefficients/upwinding
  Teuchos::ParameterList& wrm_plist = plist_->sublist("water retention evaluator");
  clobber_surf_kr_ = plist_->get<bool>("clobber surface rel perm", false);
  clobber_boundary_flux_dir_ = plist_->get<bool>("clobber boundary flux direction for upwinding", false);

  std::string method_name = plist_->get<std::string>("relative permeability method", "upwind with Darcy flux");

  if (method_name == "upwind with gravity") {
    upwinding_ = Teuchos::rcp(new Operators::UpwindGravityFlux(name_,
            coef_key_, uw_coef_key_, K_));
    Krel_method_ = Operators::UPWIND_METHOD_GRAVITY;
  } else if (method_name == "cell centered") {
    upwinding_ = Teuchos::rcp(new Operators::UpwindCellCentered(name_,
            coef_key_, uw_coef_key_));
    Krel_method_ = Operators::UPWIND_METHOD_CENTERED;
  } else if (method_name == "upwind with Darcy flux") {
    upwinding_ = Teuchos::rcp(new Operators::UpwindTotalFlux(name_,
            coef_key_, uw_coef_key_, flux_dir_key_, 1.e-5));
    Krel_method_ = Operators::UPWIND_METHOD_TOTAL_FLUX;
  } else if (method_name == "arithmetic mean") {
    upwinding_ = Teuchos::rcp(new Operators::UpwindArithmeticMean(name_,
            coef_key_, uw_coef_key_));
    Krel_method_ = Operators::UPWIND_METHOD_ARITHMETIC_MEAN;
  } else {
    std::stringstream messagestream;
    messagestream << "Richards Flow PK has no upwinding method named: " << method_name;
    Errors::Message message(messagestream.str());
    Exceptions::amanzi_throw(message);
  }

  // -- require the data on appropriate locations
  std::string coef_location = upwinding_->CoefficientLocation();
  if (coef_location == "upwind: face") {  
    S->RequireField(uw_coef_key_, name_)->SetMesh(mesh_)
        ->SetGhosted()->SetComponent("face", AmanziMesh::FACE, 1);
  } else if (coef_location == "standard: cell") {
    S->RequireField(uw_coef_key_, name_)->SetMesh(mesh_)
        ->SetGhosted()->SetComponent("cell", AmanziMesh::CELL, 1);
  } else {
    Errors::Message message("Unknown upwind coefficient location in Richards flow.");
    Exceptions::amanzi_throw(message);
  }
  S->GetField(uw_coef_key_,name_)->set_io_vis(false);

  // -- create the forward operator for the diffusion term
  // DEPRECATED OPTIONS
  if (plist_->isParameter("Diffusion") ||
      plist_->isParameter("Diffusion PC")) {
    Errors::Message message("Richards PK: DEPRECATION: Discretization lists \"Diffusion\" and \"Diffusion PC\" have been renamed \"diffusion\" and \"diffusion preconditioner\", respectively.");
    Exceptions::amanzi_throw(message);
  }

  Teuchos::ParameterList& mfd_plist = plist_->sublist("diffusion");
  mfd_plist.set("nonlinear coefficient", coef_location);
  mfd_plist.set("gravity", true);
  
  Operators::PDE_DiffusionFactory opfactory;
  matrix_diff_ = opfactory.CreateWithGravity(mfd_plist, mesh_, bc_);
  matrix_ = matrix_diff_->global_operator();

  // -- create the operator, data for flux directions
  Teuchos::ParameterList face_diff_list(mfd_plist);
  face_diff_list.set("nonlinear coefficient", "none");
  face_matrix_diff_ = opfactory.CreateWithGravity(face_diff_list, mesh_, bc_);

  S->RequireField(flux_dir_key_, name_)->SetMesh(mesh_)->SetGhosted()
      ->SetComponent("face", AmanziMesh::FACE, 1);

  // -- create the operators for the preconditioner
  //    diffusion
  Teuchos::ParameterList& mfd_pc_plist = plist_->sublist("diffusion preconditioner");
  mfd_pc_plist.set("nonlinear coefficient", coef_location);
  mfd_pc_plist.set("gravity", true);
  if (!mfd_pc_plist.isParameter("discretization primary"))
    mfd_pc_plist.set("discretization primary", mfd_plist.get<std::string>("discretization primary"));
  if (!mfd_pc_plist.isParameter("discretization secondary") && mfd_plist.isParameter("discretization secondary"))
    mfd_pc_plist.set("discretization secondary", mfd_plist.get<std::string>("discretization secondary"));
  if (!mfd_pc_plist.isParameter("schema") && mfd_plist.isParameter("schema"))
    mfd_pc_plist.set("schema", mfd_plist.get<Teuchos::Array<std::string> >("schema"));

  preconditioner_diff_ = opfactory.CreateWithGravity(mfd_pc_plist, mesh_, bc_);
  preconditioner_ = preconditioner_diff_->global_operator();
  
  //    If using approximate Jacobian for the preconditioner, we also need derivative information.
  //    For now this means upwinding the derivative.
  jacobian_ = mfd_pc_plist.get<std::string>("Newton correction", "none") != "none";
  if (jacobian_) {
    jacobian_lag_ = mfd_pc_plist.get<int>("Newton correction lag", 0);

    //if (preconditioner_->RangeMap().HasComponent("face")) {
    if (mfd_pc_plist.get<std::string>("discretization primary") != "fv: default"){
      // MFD -- upwind required
      dcoef_key_ = Keys::getDerivKey(coef_key_, key_);
      duw_coef_key_ = Keys::getDerivKey(uw_coef_key_, key_);
        
      S->RequireField(duw_coef_key_, name_)
        ->SetMesh(mesh_)->SetGhosted()
        ->SetComponent("face", AmanziMesh::FACE, 1);

      upwinding_deriv_ = Teuchos::rcp(new Operators::UpwindTotalFlux(name_,
                                      dcoef_key_, duw_coef_key_, flux_dir_key_, 1.e-8));

    } else {
      // FV -- no upwinding
      dcoef_key_ = Keys::getDerivKey(coef_key_, key_);
      duw_coef_key_ = std::string();
    }
  }
  
  // -- accumulation terms
  Teuchos::ParameterList& acc_pc_plist = plist_->sublist("accumulation preconditioner");
  acc_pc_plist.set<std::string>("entity kind", "cell");
  preconditioner_acc_ = Teuchos::rcp(new Operators::PDE_Accumulation(acc_pc_plist, preconditioner_));

  // // -- vapor diffusion terms
  // vapor_diffusion_ = plist_->get<bool>("include vapor diffusion", false);
  // if (vapor_diffusion_){
  //   AMANZI_ASSERT(0); // untested!
    
  //   // Create the vapor diffusion vectors
  //   S->RequireField("vapor_diffusion_pressure", name_)->SetMesh(mesh_)->SetGhosted()
  //       ->SetComponent("cell", AmanziMesh::CELL, 1);
  //   S->GetField("vapor_diffusion_pressure",name_)->set_io_vis(true);

  //   S->RequireField("vapor_diffusion_temperature", name_)->SetMesh(mesh_)->SetGhosted()
  //     ->SetComponent("cell", AmanziMesh::CELL, 1);
  //   S->GetField("vapor_diffusion_temperature",name_)->set_io_vis(true);

  //   // operator for the vapor diffusion terms
  //   matrix_vapor_ = Operators::CreateMatrixMFD(mfd_plist, mesh_);
  // }

  //    symbolic assemble
  precon_used_ = plist_->isSublist("preconditioner");
  if (precon_used_) {
    preconditioner_->SymbolicAssembleMatrix();
    preconditioner_->InitializePreconditioner(plist_->sublist("preconditioner"));

    //    Potentially create a linear solver
    if (plist_->isSublist("linear solver")) {
      Teuchos::ParameterList linsolve_sublist = plist_->sublist("linear solver");
      AmanziSolvers::LinearOperatorFactory<Operators::Operator,CompositeVector,CompositeVectorSpace> fac;
      lin_solver_ = fac.Create(linsolve_sublist, preconditioner_);
    } else {
      lin_solver_ = preconditioner_;
    }
  }

  // -- PC control
  precon_wc_ = plist_->get<bool>("precondition using WC", false);
  
  // source terms
  is_source_term_ = plist_->get<bool>("source term", false);
  if (is_source_term_) {
    if (source_key_.empty()) {
      source_key_ = Keys::readKey(*plist_, domain_, "mass source", "mass_source");
    }

    source_term_is_differentiable_ =
        plist_->get<bool>("source term is differentiable", true);
    explicit_source_ = plist_->get<bool>("explicit source term", false);
    S->RequireField(source_key_)->SetMesh(mesh_)
        ->AddComponent("cell", AmanziMesh::CELL, 1);
    S->RequireFieldEvaluator(source_key_);
  }

  // coupling
  // -- coupling done by a Neumann condition
  coupled_to_surface_via_flux_ = plist_->get<bool>("coupled to surface via flux", false);
  if (coupled_to_surface_via_flux_) {
    std::string domain_surf;
    if (domain_ == "domain" || domain_ == "") {
      domain_surf = plist_->get<std::string>("surface domain name", "surface");
    } else {
      domain_surf = plist_->get<std::string>("surface domain name", "surface_"+domain_);
    }
    ss_flux_key_ = Keys::readKey(*plist_, domain_surf, "surface-subsurface flux", "surface_subsurface_flux");
    S->RequireField(ss_flux_key_)->SetMesh(S->GetMesh(domain_surf))
      ->AddComponent("cell", AmanziMesh::CELL, 1);
  }

  // -- coupling done by a Dirichlet condition
  coupled_to_surface_via_head_ = plist_->get<bool>("coupled to surface via head", false);
  if (coupled_to_surface_via_head_) {
    S->RequireField("surface_pressure");
  }

  // -- Make sure coupling isn't flagged multiple ways.
  if (coupled_to_surface_via_flux_ && coupled_to_surface_via_head_) {
    Errors::Message message("Richards PK requested both flux and head coupling -- choose one.");
    Exceptions::amanzi_throw(message);
  }


  // predictors for time integration
  modify_predictor_with_consistent_faces_ =
    plist_->get<bool>("modify predictor with consistent faces", false);
  modify_predictor_bc_flux_ =
    plist_->get<bool>("modify predictor for flux BCs", false);
  modify_predictor_first_bc_flux_ =
    plist_->get<bool>("modify predictor for initial flux BCs", false);
  modify_predictor_wc_ =
    plist_->get<bool>("modify predictor via water content", false);

  // correctors
  p_limit_ = plist_->get<double>("limit correction to pressure change [Pa]", -1.);
  patm_limit_ = plist_->get<double>("limit correction to pressure change when crossing atmospheric [Pa]", -1.);

  // valid step controls
  sat_change_limit_ = plist_->get<double>("max valid change in saturation in a time step [-]", -1.);
  sat_ice_change_limit_ = plist_->get<double>("max valid change in ice saturation in a time step [-]", -1.);

  compute_boundary_values_ = plist_->get<bool>("compute boundary values", false);

  // Require fields and evaluators for those fields.
  // -- primary variables

  CompositeVectorSpace matrix_cvs = matrix_->RangeMap();
  
  if (compute_boundary_values_) 
    matrix_cvs.AddComponent("boundary_face", AmanziMesh::BOUNDARY_FACE, 1); 
  
  S->RequireField(key_, name_)->Update(matrix_cvs)->SetGhosted();

  // -- secondary variables, with no evaluator used
  S->RequireField(flux_key_, name_)->SetMesh(mesh_)->SetGhosted()
                                ->SetComponent("face", AmanziMesh::FACE, 1);
  S->RequireField(velocity_key_, name_)->SetMesh(mesh_)->SetGhosted()
                                ->SetComponent("cell", AmanziMesh::CELL, 3);
  
}


// -------------------------------------------------------------
// Create the physical evaluators for water content, water
// retention, rel perm, etc, that are specific to Richards.
// -------------------------------------------------------------
void Richards::SetupPhysicalEvaluators_(const Teuchos::Ptr<State>& S) {
  // -- Absolute permeability.
  //       For now, we assume scalar permeability.  This will change.
  S->RequireField(perm_key_)->SetMesh(mesh_)->SetGhosted()
      ->AddComponent("cell", AmanziMesh::CELL, 1);
  S->RequireFieldEvaluator(perm_key_);

  // -- water content, and evaluator
  S->RequireField(conserved_key_)->SetMesh(mesh_)->SetGhosted()
      ->AddComponent("cell", AmanziMesh::CELL, 1);
  S->RequireFieldEvaluator(conserved_key_);

  // -- Water retention evaluators
  // -- saturation
  Teuchos::ParameterList& wrm_plist = plist_->sublist("water retention evaluator");
  wrm_plist.setName(sat_key_);
  Teuchos::RCP<Flow::WRMEvaluator> wrm =
      Teuchos::rcp(new Flow::WRMEvaluator(wrm_plist));

  if (!S->HasFieldEvaluator(sat_key_)) {
    S->SetFieldEvaluator(sat_key_, wrm);
    S->SetFieldEvaluator(sat_gas_key_, wrm);
  }

  // -- rel perm
  std::vector<AmanziMesh::Entity_kind> locations2(2);
  std::vector<std::string> names2(2);
  std::vector<int> num_dofs2(2,1);
  locations2[0] = AmanziMesh::CELL;
  locations2[1] = AmanziMesh::BOUNDARY_FACE;
  names2[0] = "cell";
  names2[1] = "boundary_face";

  S->RequireField(coef_key_)->SetMesh(mesh_)->SetGhosted()
      ->AddComponents(names2, locations2, num_dofs2);
  wrm_plist.set<double>("permeability rescaling", perm_scale_);
  wrm_plist.setName(coef_key_);
  wrm_plist.set("evaluator name", coef_key_);
  Teuchos::RCP<Flow::RelPermEvaluator> rel_perm_evaluator =
      Teuchos::rcp(new Flow::RelPermEvaluator(wrm_plist, wrm->get_WRMs()));
  S->SetFieldEvaluator(coef_key_, rel_perm_evaluator);
  wrms_ = wrm->get_WRMs();

  // -- Liquid density and viscosity for the transmissivity.
  S->RequireField(molar_dens_key_)->SetMesh(mesh_)->SetGhosted()
      ->AddComponent("cell", AmanziMesh::CELL, 1);
  S->RequireFieldEvaluator(molar_dens_key_);

  // -- liquid mass density for the gravity fluxes
  S->RequireField(mass_dens_key_)->SetMesh(mesh_)->SetGhosted()
      ->AddComponent("cell", AmanziMesh::CELL, 1);
  S->RequireFieldEvaluator(mass_dens_key_); // simply picks up the molar density one.


}
    

// -------------------------------------------------------------
// Initialize PK
// -------------------------------------------------------------

void Richards::Initialize(const Teuchos::Ptr<State>& S) {

  // Initialize BDF stuff and physical domain stuff.
  PK_PhysicalBDF_Default::Initialize(S);


  // debugggin cruft
#if DEBUG_RES_FLAG
  for (unsigned int i=1; i!=23; ++i) {
    std::stringstream namestream;
    namestream << "flow_residual_" << i;
    S->GetFieldData(namestream.str(),name_)->PutScalar(0.);
    S->GetField(namestream.str(),name_)->set_initialized();

    std::stringstream solnstream;
    solnstream << "flow_solution_" << i;
    S->GetFieldData(solnstream.str(),name_)->PutScalar(0.);
    S->GetField(solnstream.str(),name_)->set_initialized();
  }
#endif

  // check whether this is a dynamic mesh problem
  if (S->HasField("vertex coordinate")) dynamic_mesh_ = true;

  // Set extra fields as initialized -- these don't currently have evaluators,
  // and will be initialized in the call to commit_state()
  S->GetFieldData(uw_coef_key_,name_)->PutScalar(1.0);
  S->GetField(uw_coef_key_,name_)->set_initialized();

  if (!duw_coef_key_.empty()) {
    S->GetFieldData(duw_coef_key_,name_)->PutScalar(1.0);
    S->GetField(duw_coef_key_,name_)->set_initialized();
  }

  // if (vapor_diffusion_){
  //   S->GetFieldData("vapor_diffusion_pressure",name_)->PutScalar(1.0);
  //   S->GetField("vapor_diffusion_pressure",name_)->set_initialized();
  //   S->GetFieldData("vapor_diffusion_temperature",name_)->PutScalar(1.0);
  //   S->GetField("vapor_diffusion_temperature",name_)->set_initialized();
  // }

  S->GetFieldData(flux_key_, name_)->PutScalar(0.0);
  S->GetField(flux_key_, name_)->set_initialized();
  S->GetFieldData(flux_dir_key_, name_)->PutScalar(0.0);
  S->GetField(flux_dir_key_, name_)->set_initialized();
  S->GetFieldData(velocity_key_, name_)->PutScalar(0.0);
  S->GetField(velocity_key_, name_)->set_initialized();

  // absolute perm
  SetAbsolutePermeabilityTensor_(S);
  
  // operators
  Teuchos::RCP<const Epetra_Vector> gvec = S->GetConstantVectorData("gravity");
  AmanziGeometry::Point g(3);
  g[0] = (*gvec)[0]; g[1] = (*gvec)[1]; g[2] = (*gvec)[2];

  matrix_diff_->SetGravity(g);
  matrix_diff_->SetBCs(bc_, bc_);
  matrix_diff_->SetTensorCoefficient(K_);

  preconditioner_diff_->SetGravity(g);
  preconditioner_diff_->SetBCs(bc_, bc_);
  preconditioner_diff_->SetTensorCoefficient(K_);
  //  preconditioner_->SymbolicAssembleMatrix();

  face_matrix_diff_->SetGravity(g);
  face_matrix_diff_->SetBCs(bc_, bc_);
  face_matrix_diff_->SetTensorCoefficient(K_);
  face_matrix_diff_->SetScalarCoefficient(Teuchos::null, Teuchos::null);

  // if (vapor_diffusion_){
  //   //vapor diffusion
  //   matrix_vapor_->CreateMFDmassMatrices(Teuchos::null);
  //   // residual vector for vapor diffusion
  //   res_vapor = Teuchos::rcp(new CompositeVector(*S->GetFieldData(key_))); 
  // }


};


// -----------------------------------------------------------------------------
// Update any secondary (dependent) variables given a solution.
//
//   After a timestep is evaluated (or at ICs), there is no way of knowing if
//   secondary variables have been updated to be consistent with the new
//   solution.
// -----------------------------------------------------------------------------
  void Richards::CommitStep(double t_old, double t_new, const Teuchos::RCP<State>& S) {

    double dt = t_new - t_old;
    Teuchos::OSTab tab = vo_->getOSTab();
    if (vo_->os_OK(Teuchos::VERB_EXTREME))
      *vo_->os() << "Commiting state." << std::endl;

    PK_PhysicalBDF_Default::CommitStep(t_old, t_new, S);
  
  // update BCs, rel perm
  UpdateBoundaryConditions_(S.ptr());
  bool update = UpdatePermeabilityData_(S.ptr());

  update |= S->GetFieldEvaluator(key_)->HasFieldChanged(S.ptr(), name_);
  update |= S->GetFieldEvaluator(mass_dens_key_)->HasFieldChanged(S.ptr(), name_);

  if (update) {
    // update the stiffness matrix
    Teuchos::RCP<const CompositeVector> rel_perm =
      S->GetFieldData(uw_coef_key_);
    Teuchos::RCP<const CompositeVector> rho = S->GetFieldData(mass_dens_key_);
    // derive fluxes
    Teuchos::RCP<const CompositeVector> pres = S->GetFieldData(key_);

    matrix_->Init();
    matrix_diff_->SetDensity(rho);
    matrix_diff_->SetScalarCoefficient(rel_perm, Teuchos::null);
    matrix_diff_->UpdateMatrices(Teuchos::null, pres.ptr());

    // derive fluxes
    Teuchos::RCP<CompositeVector> flux = S->GetFieldData(flux_key_, name_);
    matrix_diff_->UpdateFlux(pres.ptr(), flux.ptr());


    if (compute_boundary_values_){
      Epetra_MultiVector& pres_bf = *S->GetFieldData(key_, name_)->ViewComponent("boundary_face",false);
      const Epetra_Map& vandalay_map = mesh_->exterior_face_map(false);
      const Epetra_Map& face_map = mesh_->face_map(false);
      int nbfaces = pres_bf.MyLength();
      for (int bf=0; bf!=nbfaces; ++bf) {
        AmanziMesh::Entity_ID f = face_map.LID(vandalay_map.GID(bf));
        pres_bf[0][bf] =  BoundaryFaceValue(f, *pres);
      }
    }      

  }

  // As a diagnostic, calculate the mass balance error
// #if DEBUG_FLAG
//   if (S_next_ != Teuchos::null) {
//     Teuchos::RCP<const CompositeVector> wc1 = S_next_->GetFieldData(conserved_key_);
//     Teuchos::RCP<const CompositeVector> wc0 = S_->GetFieldData(conserved_key_);
//     Teuchos::RCP<const CompositeVector> mass_flux = S->GetFieldData(flux_key_, name_);
//     CompositeVector error(*wc1);

//     for (unsigned int c=0; c!=error.size("cell"); ++c) {
//       error("cell",c) = (*wc1)("cell",c) - (*wc0)("cell",c);

//       AmanziMesh::Entity_ID_List faces;
//       std::vector<int> dirs;
//       mesh_->cell_get_faces_and_dirs(c, &faces, &dirs);
//       for (unsigned int n=0; n!=faces.size(); ++n) {
//         error("cell",c) += (*mass_flux)("face",faces[n]) * dirs[n] * dt;
//       }
//     }

//     double einf(0.0);
//     error.NormInf(&einf);

//     // VerboseObject stuff.
//     Teuchos::OSTab tab = vo_->getOSTab();
//     *vo_->os() << "Final Mass Balance Error: " << einf << std::endl;
//   }
// #endif
};


// -----------------------------------------------------------------------------
// Check for controls on saturation
// -----------------------------------------------------------------------------
bool
Richards::ValidStep() {
  Teuchos::OSTab tab = vo_->getOSTab();
  if (vo_->os_OK(Teuchos::VERB_EXTREME))
    *vo_->os() << "Validating time step." << std::endl;

  if (sat_change_limit_ > 0.0) {
    const Epetra_MultiVector& sl_new = *S_next_->GetFieldData(sat_key_)
        ->ViewComponent("cell",false);
    const Epetra_MultiVector& sl_old = *S_->GetFieldData(sat_key_)
        ->ViewComponent("cell",false);
    Epetra_MultiVector dsl(sl_new);
    dsl.Update(-1., sl_old, 1.);
    double change = 0.;
    dsl.NormInf(&change);

    if (change > sat_change_limit_) {
      if (vo_->os_OK(Teuchos::VERB_MEDIUM))
        *vo_->os() << "Invalid time step, max sl change="
                   << change << " > limit=" << sat_change_limit_ << std::endl;
      return false;
    }
  }
  if (sat_ice_change_limit_ > 0.0) {
    const Epetra_MultiVector& si_new = *S_next_->GetFieldData(sat_ice_key_)
        ->ViewComponent("cell",false);
    const Epetra_MultiVector& si_old = *S_->GetFieldData(sat_ice_key_)
        ->ViewComponent("cell",false);
    Epetra_MultiVector dsi(si_new);
    dsi.Update(-1., si_old, 1.);
    double change = 0.;
    dsi.NormInf(&change);

    if (change > sat_ice_change_limit_) {
      if (vo_->os_OK(Teuchos::VERB_MEDIUM))
        *vo_->os() << "Invalid time step, max si change="
                   << change << " > limit=" << sat_ice_change_limit_ << std::endl;
      return false;
    }
  }

  return PK_PhysicalBDF_Default::ValidStep();
}


// -----------------------------------------------------------------------------
// Update any diagnostic variables prior to vis (in this case velocity field).
// -----------------------------------------------------------------------------
void Richards::CalculateDiagnostics(const Teuchos::RCP<State>& S) {
  Teuchos::OSTab tab = vo_->getOSTab();
  if (vo_->os_OK(Teuchos::VERB_EXTREME))
    *vo_->os() << "Calculating diagnostic variables." << std::endl;

  // update the cell velocities
  UpdateBoundaryConditions_(S.ptr());

  Teuchos::RCP<const CompositeVector> pres = S->GetFieldData(key_);
  Teuchos::RCP<const CompositeVector> rel_perm =
      S->GetFieldData(uw_coef_key_);
  Teuchos::RCP<const CompositeVector> rho =
      S->GetFieldData(mass_dens_key_);
  // update the stiffness matrix
  matrix_diff_->SetDensity(rho);
  matrix_diff_->SetScalarCoefficient(rel_perm, Teuchos::null);
  matrix_diff_->UpdateMatrices(Teuchos::null, pres.ptr());

  // derive fluxes
  Teuchos::RCP<CompositeVector> flux = S->GetFieldData(flux_key_, name_);
  matrix_diff_->UpdateFlux(pres.ptr(), flux.ptr());

  UpdateVelocity_(S.ptr());
};


// -----------------------------------------------------------------------------
// Use the physical rel perm (on cells) to update a work vector for rel perm.
//
//   This deals with upwinding, etc.
// -----------------------------------------------------------------------------
bool Richards::UpdatePermeabilityData_(const Teuchos::Ptr<State>& S) {
  Teuchos::OSTab tab = vo_->getOSTab();
  if (vo_->os_OK(Teuchos::VERB_EXTREME))
    *vo_->os() << "  Updating permeability?";

  Teuchos::RCP<CompositeVector> uw_rel_perm = S->GetFieldData(uw_coef_key_, name_);
  Teuchos::RCP<const CompositeVector> rel_perm = S->GetFieldData(coef_key_);
  bool update_perm = S->GetFieldEvaluator(coef_key_)
      ->HasFieldChanged(S, name_);

  // requirements due to the upwinding method
  if (Krel_method_ == Operators::UPWIND_METHOD_TOTAL_FLUX) {
    bool update_dir = S->GetFieldEvaluator(mass_dens_key_)
        ->HasFieldChanged(S, name_);
    update_dir |= S->GetFieldEvaluator(key_)->HasFieldChanged(S, name_);

    if (update_dir) {
      // update the direction of the flux -- note this is NOT the flux
      Teuchos::RCP<const CompositeVector> rho = S->GetFieldData(mass_dens_key_);
      face_matrix_diff_->SetDensity(rho);

      Teuchos::RCP<CompositeVector> flux_dir = S->GetFieldData(flux_dir_key_, name_);
      Teuchos::RCP<const CompositeVector> pres = S->GetFieldData(key_);


      face_matrix_diff_->UpdateMatrices(Teuchos::null, pres.ptr());
<<<<<<< HEAD

      if ((!pres->HasComponent("face")) || (!pres->HasComponent("boundary face")))
=======
      //face_matrix_diff_->UpdateMatrices(Teuchos::null, Teuchos::null);
    
      if (!pres->HasComponent("face"))
>>>>>>> e55f888d
        face_matrix_diff_->ApplyBCs(true, true);

      face_matrix_diff_->UpdateFlux(pres.ptr(), flux_dir.ptr());


      // std::cout<<*flux_dir->ViewComponent("face")<<"\n";
      // exit(-1);

      if (clobber_boundary_flux_dir_) {
        Epetra_MultiVector& flux_dir_f = *flux_dir->ViewComponent("face",false);

        auto& markers = bc_markers();
        auto& values = bc_values();
        
        for (int f=0; f!=markers.size(); ++f) {
          if (markers[f] == Operators::OPERATOR_BC_NEUMANN) {
            AmanziMesh::Entity_ID_List cells;
            mesh_->face_get_cells(f, AmanziMesh::Parallel_type::ALL, &cells);
            AMANZI_ASSERT(cells.size() == 1);
            int c = cells[0];
            AmanziMesh::Entity_ID_List faces;
            std::vector<int> dirs;
            mesh_->cell_get_faces_and_dirs(c, &faces, &dirs);
            int i = std::find(faces.begin(), faces.end(), f) - faces.begin();
            
            flux_dir_f[0][f] = values[f]*dirs[i];
          }
        }
      }      
    }

    update_perm |= update_dir;
  }

  if (update_perm) {
    // Move rel perm on boundary_faces into uw_rel_perm on faces
    const Epetra_Import& vandelay = mesh_->exterior_face_importer();
    const Epetra_MultiVector& rel_perm_bf =
        *rel_perm->ViewComponent("boundary_face",false);
    {
      Epetra_MultiVector& uw_rel_perm_f = *uw_rel_perm->ViewComponent("face",false);
      uw_rel_perm_f.Export(rel_perm_bf, vandelay, Insert);
    }

    // Upwind, only overwriting boundary faces if the wind says to do so.
    upwinding_->Update(S);

    if (clobber_surf_kr_) {
      Epetra_MultiVector& uw_rel_perm_f = *uw_rel_perm->ViewComponent("face",false);
      uw_rel_perm_f.Export(rel_perm_bf, vandelay, Insert);
    }

    if (uw_rel_perm->HasComponent("face"))
      uw_rel_perm->ScatterMasterToGhosted("face");
  }

  // debugging
  if (vo_->os_OK(Teuchos::VERB_EXTREME)) {
    *vo_->os() << " " << update_perm << std::endl;
  }
  return update_perm;
};


bool Richards::UpdatePermeabilityDerivativeData_(const Teuchos::Ptr<State>& S) {
  Teuchos::OSTab tab = vo_->getOSTab();
  if (vo_->os_OK(Teuchos::VERB_EXTREME))
    *vo_->os() << "  Updating permeability derivatives?";

  bool update_perm = S->GetFieldEvaluator(coef_key_)->HasFieldDerivativeChanged(S, name_, key_);
  Teuchos::RCP<const CompositeVector> drel_perm = S->GetFieldData(dcoef_key_);

  if (update_perm) {
    if (!duw_coef_key_.empty()) {
      Teuchos::RCP<CompositeVector> duw_rel_perm = S->GetFieldData(duw_coef_key_, name_);
      duw_rel_perm->PutScalar(0.);

      // Upwind, only overwriting boundary faces if the wind says to do so.
      upwinding_deriv_->Update(S);

      duw_rel_perm->ScatterMasterToGhosted("face");
    } else {
      drel_perm->ScatterMasterToGhosted("cell");
    }
  }

  // debugging
  if (vo_->os_OK(Teuchos::VERB_EXTREME)) {
    *vo_->os() << " " << update_perm << std::endl;
  }
  return update_perm;
};




// -----------------------------------------------------------------------------
// Evaluate boundary conditions at the current time.
// -----------------------------------------------------------------------------
void Richards::UpdateBoundaryConditions_(const Teuchos::Ptr<State>& S, bool kr) {
  Teuchos::OSTab tab = vo_->getOSTab();
  if (vo_->os_OK(Teuchos::VERB_EXTREME))
    *vo_->os() << "  Updating BCs." << std::endl;

  auto& markers = bc_markers();
  auto& values = bc_values();
  
  // initialize all to 0
  for (unsigned int n=0; n!=markers.size(); ++n) {
    markers[n] = Operators::OPERATOR_BC_NONE;
    values[n] = 0.0;
  }


  std::vector<int> bc_counts;
  std::vector<std::string> bc_names;

  // Dirichlet boundary conditions
  Functions::BoundaryFunction::Iterator bc;
  bc_counts.push_back(bc_pressure_->size());
  bc_names.push_back(key_);
  for (bc=bc_pressure_->begin(); bc!=bc_pressure_->end(); ++bc) {
    int f = bc->first;
#ifdef ENABLE_DBC
    AmanziMesh::Entity_ID_List cells;
    mesh_->face_get_cells(f, AmanziMesh::Parallel_type::ALL, &cells);
    AMANZI_ASSERT(cells.size() == 1);
#endif
    
    markers[f] = Operators::OPERATOR_BC_DIRICHLET;
    values[f] = bc->second;
  }

  bc_counts.push_back(bc_head_->size());
  bc_names.push_back("head");
  for (bc=bc_head_->begin(); bc!=bc_head_->end(); ++bc) {
    int f = bc->first;
#ifdef ENABLE_DBC
    AmanziMesh::Entity_ID_List cells;
    mesh_->face_get_cells(f, AmanziMesh::Parallel_type::ALL, &cells);
    AMANZI_ASSERT(cells.size() == 1);
#endif
    
    markers[f] = Operators::OPERATOR_BC_DIRICHLET;
    values[f] = bc->second;
  }


  const Epetra_MultiVector& rel_perm = 
    *S->GetFieldData(uw_coef_key_)->ViewComponent("face",false);

  bc_counts.push_back(bc_flux_->size());
  bc_names.push_back(flux_key_);

  if (!infiltrate_only_if_unfrozen_) {
    // Standard Neuman boundary conditions
    for (bc=bc_flux_->begin(); bc!=bc_flux_->end(); ++bc) {
      int f = bc->first;

#ifdef ENABLE_DBC
    AmanziMesh::Entity_ID_List cells;
    mesh_->face_get_cells(f, AmanziMesh::Parallel_type::ALL, &cells);
    AMANZI_ASSERT(cells.size() == 1);
#endif
      markers[f] = Operators::OPERATOR_BC_NEUMANN;
      values[f] = bc->second;
      if (!kr && rel_perm[0][f] > 0.) values[f] /= rel_perm[0][f];
    }
  } else {
    // Neumann boundary conditions that turn off if temp < freezing

    const Epetra_MultiVector& temp = *S->GetFieldData(Keys::getKey(domain_,"temperature"))->ViewComponent("face");
    for (bc=bc_flux_->begin(); bc!=bc_flux_->end(); ++bc) {
      int f = bc->first;
#ifdef ENABLE_DBC
    AmanziMesh::Entity_ID_List cells;
    mesh_->face_get_cells(f, AmanziMesh::Parallel_type::ALL, &cells);
    AMANZI_ASSERT(cells.size() == 1);
#endif

      markers[f] = Operators::OPERATOR_BC_NEUMANN;
      if (temp[0][f] > 273.15) {
        values[f] = bc->second;
        if (!kr && rel_perm[0][f] > 0.) {
          values[f] /= rel_perm[0][f];
        }
      } else {
        values[f] = 0.;
      }
    }
  }

  // seepage face -- pressure <= p_atm, outward mass flux >= 0

  S->GetFieldData(flux_key_)->ScatterMasterToGhosted("face");

  const Epetra_MultiVector& flux = *S->GetFieldData(flux_key_)->ViewComponent("face", true);
  const double& p_atm = *S->GetScalarData("atmospheric_pressure");
  Teuchos::RCP<const CompositeVector> u = S->GetFieldData(key_);
  double seepage_tol = p_atm * 1e-14;


  bc_counts.push_back(bc_seepage_->size());
  bc_names.push_back("standard seepage");
  for (bc=bc_seepage_->begin(); bc!=bc_seepage_->end(); ++bc) {
    int f = bc->first;
#ifdef ENABLE_DBC
    AmanziMesh::Entity_ID_List cells;
    mesh_->face_get_cells(f, AmanziMesh::Parallel_type::ALL, &cells);
    AMANZI_ASSERT(cells.size() == 1);
#endif

    double boundary_pressure = BoundaryValue(u, f);
    double boundary_flux = flux[0][f]*BoundaryDirection(f);
    //    std::cout << "Seepage Face:" << "BFlux = " << boundary_flux << ", BPressure = " << boundary_pressure << " and constraint p <= " << bc->second << " (tol = " << seepage_tol << ")" << std::endl;
    if (boundary_pressure > bc->second) {
      //      std::cout << "  DIRICHLET" << std::endl;
      markers[f] = Operators::OPERATOR_BC_DIRICHLET;
      values[f] = bc->second;
    } else if (boundary_pressure < bc->second - seepage_tol) {
      //      std::cout << "  NEUMANN" << std::endl;
      markers[f] = Operators::OPERATOR_BC_NEUMANN;
      values[f] = 0.;
    } else if (boundary_flux >= 0.) {
      //      std::cout << "  DIRICHLET" << std::endl;
      markers[f] = Operators::OPERATOR_BC_DIRICHLET;
      values[f] = bc->second;
    } else {
      //      std::cout << "  NEUMANN" << std::endl;
      markers[f] = Operators::OPERATOR_BC_NEUMANN;
      values[f] = 0.;
    }
  }

  // seepage face -- pressure <= p_atm, outward mass flux is specified

  bc_counts.push_back(bc_seepage_infilt_->size());
  bc_names.push_back("seepage with infiltration");
  for (bc=bc_seepage_infilt_->begin(); bc!=bc_seepage_infilt_->end(); ++bc) {
    int f = bc->first;
#ifdef ENABLE_DBC
    AmanziMesh::Entity_ID_List cells;
    mesh_->face_get_cells(f, AmanziMesh::Parallel_type::ALL, &cells);
    AMANZI_ASSERT(cells.size() == 1);
#endif

    double flux_seepage_tol = std::abs(bc->second) * .001;
    
    double boundary_pressure = BoundaryValue(u, f);
    double boundary_flux = flux[0][f]*BoundaryDirection(f);


    //    std::cout << "BFlux = " << boundary_flux << " with constraint = " << bc->second - flux_seepage_tol << std::endl;

    if (boundary_flux < bc->second - flux_seepage_tol &&
        boundary_pressure > p_atm + seepage_tol) {
      // both constraints are violated, either option should push things in the right direction
      markers[f] = Operators::OPERATOR_BC_DIRICHLET;
      values[f] = p_atm;

      //      std::cout << "BC PRESSURE ON SEEPAGE = " << boundary_pressure << " with flux " << flux[0][f]*BoundaryDirection(f) << " resulted in DIRICHLET pressure " << p_atm << std::endl;


    } else if (boundary_flux >= bc->second - flux_seepage_tol &&
        boundary_pressure > p_atm - seepage_tol) {
      // max pressure condition violated
      markers[f] = Operators::OPERATOR_BC_DIRICHLET;
      values[f] = p_atm;
      //      std::cout << "BC PRESSURE ON SEEPAGE = " << boundary_pressure << " with flux " << flux[0][f]*BoundaryDirection(f) << " resulted in DIRICHLET pressure " << p_atm << std::endl;

    } else if (boundary_flux < bc->second - flux_seepage_tol &&
        boundary_pressure <= p_atm + seepage_tol) {
      // max infiltration violated
      markers[f] = Operators::OPERATOR_BC_NEUMANN;
      values[f] = bc->second;

      //      std::cout << "BC PRESSURE ON SEEPAGE = " << boundary_pressure << " with flux " << flux[0][f]*BoundaryDirection(f) << " resulted in NEUMANN flux " << bc->second << std::endl;


    } else if (boundary_flux >= bc->second - flux_seepage_tol &&
        boundary_pressure <= p_atm - seepage_tol) {
      // both conditions are valid
      markers[f] = Operators::OPERATOR_BC_NEUMANN;
      values[f] = bc->second;

      //      std::cout << "BC PRESSURE ON SEEPAGE = " << boundary_pressure << " with flux " << flux[0][f]*BoundaryDirection(f) << " resulted in NEUMANN flux " << bc->second << std::endl;


    } else {
      AMANZI_ASSERT(0);
    }

  }

  // surface coupling

  bc_counts.push_back(0);
  bc_names.push_back("surface coupling (head)");

  if (coupled_to_surface_via_head_) {
    // Face is Dirichlet with value of surface head
    Teuchos::RCP<const AmanziMesh::Mesh> surface = S->GetMesh("surface");
    const Epetra_MultiVector& head = *S->GetFieldData("surface_pressure")
        ->ViewComponent("cell",false);

    unsigned int ncells_surface = head.MyLength();

    bc_counts[bc_counts.size()-1] = ncells_surface;

    for (unsigned int c=0; c!=ncells_surface; ++c) {
      // -- get the surface cell's equivalent subsurface face
      AmanziMesh::Entity_ID f =
        surface->entity_get_parent(AmanziMesh::CELL, c);

#ifdef ENABLE_DBC
      AmanziMesh::Entity_ID_List cells;
      mesh_->face_get_cells(f, AmanziMesh::Parallel_type::ALL, &cells);
      AMANZI_ASSERT(cells.size() == 1);
#endif

      // -- set that value to dirichlet
      markers[f] = Operators::OPERATOR_BC_DIRICHLET;
      values[f] = head[0][c];
    }
  }


  // surface coupling
  bc_counts.push_back(0);
  bc_names.push_back("surface coupling (flux)");
  if (coupled_to_surface_via_flux_) {
    // Face is Neumann with value of surface residual
   
    Teuchos::RCP<const AmanziMesh::Mesh> surface = S->GetMesh(Keys::getDomain(ss_flux_key_));
    const Epetra_MultiVector& flux = *S->GetFieldData(ss_flux_key_)->ViewComponent("cell",false);
    unsigned int ncells_surface = flux.MyLength();
    bc_counts[bc_counts.size()-1] = ncells_surface;
    for (unsigned int c=0; c!=ncells_surface; ++c) {
      // -- get the surface cell's equivalent subsurface face
      AmanziMesh::Entity_ID f = surface->entity_get_parent(AmanziMesh::CELL, c);

#ifdef ENABLE_DBC
      AmanziMesh::Entity_ID_List cells;
      mesh_->face_get_cells(f, AmanziMesh::Parallel_type::ALL, &cells);
      AMANZI_ASSERT(cells.size() == 1);
#endif


      // -- set that value to Neumann
      markers[f] = Operators::OPERATOR_BC_NEUMANN;

      // NOTE: the flux provided by the coupler is in units of mols / s, where
      //       as Neumann BCs are in units of mols / s / A.  The right A must
      //       be chosen, as it is the subsurface mesh's face area, not the
      //       surface mesh's cell area.
      values[f] = flux[0][c] / mesh_->face_area(f);

      if (!kr && rel_perm[0][f] > 0.) values[f] /= rel_perm[0][f];
    }
  }

  // mark all remaining boundary conditions as zero flux conditions
  AmanziMesh::Entity_ID_List cells;

  int n_default = 0;

  int nfaces_owned = mesh_->num_entities(AmanziMesh::FACE, AmanziMesh::Parallel_type::OWNED);
  for (int f = 0; f < nfaces_owned; f++) {
    if (markers[f] == Operators::OPERATOR_BC_NONE) {
      mesh_->face_get_cells(f, AmanziMesh::Parallel_type::ALL, &cells);
      int ncells = cells.size();

      if (ncells == 1) {
        n_default++;
        markers[f] = Operators::OPERATOR_BC_NEUMANN;
        values[f] = 0.0;

        // BEGIN DEBUG CRUFT        
        /*
        AmanziGeometry::Point normal = mesh_->face_normal(f);
        normal /= AmanziGeometry::norm(normal);
        if (std::abs(normal[2]) > 0.0001) {
          std::cout << "bottom face: " << f << std::endl;
        }
        */

        // ENDDEBUG CRUFT        
      }
    }
  }
  bc_names.push_back("default (zero flux)");
  bc_counts.push_back(n_default);

  // report on counts
  if (vo_->os_OK(Teuchos::VERB_EXTREME)) {
    std::vector<int> bc_counts_global(bc_counts.size(), 0);
    mesh_->get_comm()->SumAll(&bc_counts[0], &bc_counts_global[0], bc_counts.size());

    *vo_->os() << "  BCs applied:" << std::endl;

    for (int i=0; i!=bc_counts_global.size(); ++i) {
      *vo_->os() << "    " << bc_names[i] << ": " << bc_counts_global[i] << std::endl;
    }
  }

};


bool Richards::ModifyPredictor(double h, Teuchos::RCP<const TreeVector> u0,
        Teuchos::RCP<TreeVector> u) {
  Teuchos::OSTab tab = vo_->getOSTab();
  if (vo_->os_OK(Teuchos::VERB_EXTREME))
    *vo_->os() << "Modifying predictor:" << std::endl;

  // update boundary conditions
  bc_pressure_->Compute(S_next_->time());
  bc_head_->Compute(S_next_->time());
  bc_flux_->Compute(S_next_->time());
  UpdateBoundaryConditions_(S_next_.ptr(), false); // without rel perm
  
  // push Dirichlet data into predictor
  if (u->Data()->HasComponent("boundary_cell")) {
    ApplyBoundaryConditions_(u->Data().ptr());
  }
  
  bool changed(false);
  if (modify_predictor_bc_flux_ ||
      (modify_predictor_first_bc_flux_ && 
       ((S_next_->cycle() == 0) || (S_next_->cycle() == 1)))) {
    changed |= ModifyPredictorFluxBCs_(h,u);
  }

  if (modify_predictor_wc_) {
    changed |= ModifyPredictorWC_(h,u);
  }

  if (modify_predictor_with_consistent_faces_) {
    changed |= ModifyPredictorConsistentFaces_(h,u);
  }
  return changed;
}

bool Richards::ModifyPredictorFluxBCs_(double h, Teuchos::RCP<TreeVector> u) {
  if (!u->Data()->HasComponent("face")) return false;

  auto& markers = bc_markers();
  auto& values = bc_values();

  Teuchos::OSTab tab = vo_->getOSTab();
  if (vo_->os_OK(Teuchos::VERB_EXTREME))
    *vo_->os() << "  modifications to deal with nonlinearity at flux BCs" << std::endl;

  if (flux_predictor_ == Teuchos::null) {
    flux_predictor_ = Teuchos::rcp(new PredictorDelegateBCFlux(S_next_, mesh_, matrix_diff_,
            wrms_, &markers, &values));
  }

  UpdatePermeabilityData_(S_next_.ptr());
  Teuchos::RCP<const CompositeVector> rel_perm =
    S_next_->GetFieldData(uw_coef_key_);

  matrix_->Init();
  matrix_diff_->SetScalarCoefficient(rel_perm, Teuchos::null);
  Teuchos::RCP<const CompositeVector> rho = S_next_->GetFieldData(mass_dens_key_);
  Teuchos::RCP<const CompositeVector> pres = S_next_->GetFieldData(key_);
  matrix_diff_->SetDensity(rho);
  matrix_diff_->UpdateMatrices(Teuchos::null, pres.ptr());
  matrix_diff_->ApplyBCs(true, true);

  flux_predictor_->ModifyPredictor(h, u);
  ChangedSolution(); // mark the solution as changed, as modifying with
                      // consistent faces will then get the updated boundary
                      // conditions
  return true;
}

bool Richards::ModifyPredictorConsistentFaces_(double h, Teuchos::RCP<TreeVector> u) {
  Teuchos::OSTab tab = vo_->getOSTab();
  if (vo_->os_OK(Teuchos::VERB_EXTREME))
    *vo_->os() << "  modifications for consistent face pressures." << std::endl;
  
  CalculateConsistentFaces(u->Data().ptr());

  return true;
}

bool Richards::ModifyPredictorWC_(double h, Teuchos::RCP<TreeVector> u) {
  AMANZI_ASSERT(0);
  return false;
}


// void Richards::CalculateConsistentFacesForInfiltration_(
//     const Teuchos::Ptr<CompositeVector>& u) {

//  auto& markers = bc_markers();
//  auto& values = bc_values();

//   if (vo_->os_OK(Teuchos::VERB_EXTREME))
//     *vo_->os() << "  modifications to deal with nonlinearity at flux BCs" << std::endl;

//   if (flux_predictor_ == Teuchos::null) {
//     flux_predictor_ = Teuchos::rcp(new PredictorDelegateBCFlux(S_next_, mesh_, matrix_,
//             wrms_, &markers, &values));
//   }

//   // update boundary conditions
//   bc_pressure_->Compute(S_next_->time());
//   bc_flux_->Compute(S_next_->time());
//   UpdateBoundaryConditions_(S_next_.ptr());

//   bool update = UpdatePermeabilityData_(S_next_.ptr());
//   Teuchos::RCP<const CompositeVector> rel_perm =
//       S_next_->GetFieldData(uw_coef_key_);
//   matrix_->CreateMFDstiffnessMatrices(rel_perm.ptr());
//   matrix_->CreateMFDrhsVectors();
//   Teuchos::RCP<const CompositeVector> rho = S_next_->GetFieldData(mass_dens_key_);
//   Teuchos::RCP<const Epetra_Vector> gvec = S_next_->GetConstantVectorData("gravity");
//   AddGravityFluxes_(gvec.ptr(), rel_perm.ptr(), rho.ptr(), matrix_.ptr());
//   matrix_->ApplyBoundaryConditions(markers, values);

//   flux_predictor_->ModifyPredictor(u);
// }

void Richards::CalculateConsistentFaces(const Teuchos::Ptr<CompositeVector>& u) {
  if (!u->HasComponent("face")) return; // no need

  // VerboseObject stuff.
  Teuchos::OSTab tab = vo_->getOSTab();
  if (vo_->os_OK(Teuchos::VERB_EXTREME))
    *vo_->os() << "  Modifying predictor for consistent faces" << std::endl;


  // average cells to faces to give a reasonable initial guess

  u->ScatterMasterToGhosted("cell");
  const Epetra_MultiVector& u_c = *u->ViewComponent("cell",true);
  Epetra_MultiVector& u_f = *u->ViewComponent("face",false);

  int f_owned = u_f.MyLength();
  for (int f=0; f!=f_owned; ++f) {
    AmanziMesh::Entity_ID_List cells;
    mesh_->face_get_cells(f, AmanziMesh::Parallel_type::ALL, &cells);
    int ncells = cells.size();

    double face_value = 0.0;
    for (int n=0; n!=ncells; ++n) {
      face_value += u_c[0][cells[n]];
    }
    u_f[0][f] = face_value / ncells;
  }
  ChangedSolution();
  
  // Using the old BCs, so should use the old rel perm?
  // update the rel perm according to the scheme of choice
  //  UpdatePermeabilityData_(S_next_.ptr());

  Teuchos::RCP<const CompositeVector> rel_perm = 
    S_next_->GetFieldData(uw_coef_key_);

  S_next_->GetFieldEvaluator(mass_dens_key_)
      ->HasFieldChanged(S_next_.ptr(), name_);
  Teuchos::RCP<const CompositeVector> rho =
      S_next_->GetFieldData(mass_dens_key_);


  // Update the preconditioner with darcy and gravity fluxes
  matrix_->Init();
  matrix_diff_->SetDensity(rho);
  matrix_diff_->SetScalarCoefficient(rel_perm, Teuchos::null);
  matrix_diff_->UpdateMatrices(Teuchos::null, u);
  matrix_diff_->ApplyBCs(true, true);

  // derive the consistent faces, involves a solve

  db_->WriteVector(" p_cf guess:", u.ptr(), true);
  matrix_diff_->UpdateConsistentFaces(*u);
  db_->WriteVector(" p_cf soln:", u.ptr(), true);

}

// -----------------------------------------------------------------------------
// Check admissibility of the solution guess.
// -----------------------------------------------------------------------------
bool Richards::IsAdmissible(Teuchos::RCP<const TreeVector> up) {
  Teuchos::OSTab tab = vo_->getOSTab();
  if (vo_->os_OK(Teuchos::VERB_EXTREME))
    *vo_->os() << "  Checking admissibility..." << std::endl;

  // For some reason, wandering PKs break most frequently with an unreasonable
  // pressure.  This simply tries to catch that before it happens.
  Teuchos::RCP<const CompositeVector> pres = up->Data();
  double minT, maxT;

  const Epetra_MultiVector& pres_c = *pres->ViewComponent("cell",false);
  double minT_c(1.e15), maxT_c(-1.e15);
  int min_c(-1), max_c(-1);
  for (int c=0; c!=pres_c.MyLength(); ++c) {
    if (pres_c[0][c] < minT_c) {
      minT_c = pres_c[0][c];
      min_c = c;
    }
    if (pres_c[0][c] > maxT_c) {
      maxT_c = pres_c[0][c];
      max_c = c;
    }
  }

  double minT_f(1.e15), maxT_f(-1.e15);
  int min_f(-1), max_f(-1);
  if (pres->HasComponent("face")) {
    const Epetra_MultiVector& pres_f = *pres->ViewComponent("face",false);
    for (int f=0; f!=pres_f.MyLength(); ++f) {
      if (pres_f[0][f] < minT_f) {
        minT_f = pres_f[0][f];
        min_f = f;
      } 
      if (pres_f[0][f] > maxT_f) {
        maxT_f = pres_f[0][f];
        max_f = f;
      }
    }
    minT = std::min(minT_c, minT_f);
    maxT = std::max(maxT_c, maxT_f);

  } else {
    minT = minT_c;
    maxT = maxT_c;
  }

  double minT_l = minT;
  double maxT_l = maxT;
  mesh_->get_comm()->MaxAll(&maxT_l, &maxT, 1);
  mesh_->get_comm()->MinAll(&minT_l, &minT, 1);
  
  if (vo_->os_OK(Teuchos::VERB_HIGH)) {
    *vo_->os() << "    Admissible p? (min/max): " << minT << ",  " << maxT << std::endl;
  }
  
  if (minT < -1.e9 || maxT > 1.e8) {
    if (vo_->os_OK(Teuchos::VERB_MEDIUM)) {
      *vo_->os() << " is not admissible, as it is not within bounds of constitutive models:" << std::endl;
      ENorm_t global_minT_c, local_minT_c;
      ENorm_t global_maxT_c, local_maxT_c;

      local_minT_c.value = minT_c;
      local_minT_c.gid = pres_c.Map().GID(min_c);
      local_maxT_c.value = maxT_c;
      local_maxT_c.gid = pres_c.Map().GID(max_c);

      MPI_Allreduce(&local_minT_c, &global_minT_c, 1, MPI_DOUBLE_INT, MPI_MINLOC, mesh_->get_comm()->Comm());
      MPI_Allreduce(&local_maxT_c, &global_maxT_c, 1, MPI_DOUBLE_INT, MPI_MAXLOC, mesh_->get_comm()->Comm());
      *vo_->os() << "   cells (min/max): [" << global_minT_c.gid << "] " << global_minT_c.value
                 << ", [" << global_maxT_c.gid << "] " << global_maxT_c.value << std::endl;

      if (pres->HasComponent("face")) {
        const Epetra_MultiVector& pres_f = *pres->ViewComponent("face",false);
        ENorm_t global_minT_f, local_minT_f;
        ENorm_t global_maxT_f, local_maxT_f;

        local_minT_f.value = minT_f;
        local_minT_f.gid = pres_f.Map().GID(min_f);
        local_maxT_f.value = maxT_f;
        local_maxT_f.gid = pres_f.Map().GID(max_f);
        
        MPI_Allreduce(&local_minT_f, &global_minT_f, 1, MPI_DOUBLE_INT, MPI_MINLOC, mesh_->get_comm()->Comm());
        MPI_Allreduce(&local_maxT_f, &global_maxT_f, 1, MPI_DOUBLE_INT, MPI_MAXLOC, mesh_->get_comm()->Comm());
        *vo_->os() << "   cells (min/max): [" << global_minT_f.gid << "] " << global_minT_f.value
                   << ", [" << global_maxT_f.gid << "] " << global_maxT_f.value << std::endl;
      }
    }
    return false;
  }
  return true;
}


AmanziSolvers::FnBaseDefs::ModifyCorrectionResult
Richards::ModifyCorrection(double h, Teuchos::RCP<const TreeVector> res,
                 Teuchos::RCP<const TreeVector> u,
                 Teuchos::RCP<TreeVector> du) {

  Teuchos::OSTab tab = vo_->getOSTab();

  // if the primary variable has boundary face, this is for upwinding rel
  // perms and is never actually used.  Make sure it does not go to undefined
  // pressures.
  if ((du->Data()->HasComponent("boundary_face")) && compute_boundary_values_) {
    du->Data()->ViewComponent("boundary_face")->PutScalar(0.);
  }

  // debugging -- remove me! --etc
  for (CompositeVector::name_iterator comp=du->Data()->begin();
       comp!=du->Data()->end(); ++comp) {
    Epetra_MultiVector& du_c = *du->Data()->ViewComponent(*comp,false);
    double max, l2;
    du_c.NormInf(&max);
    du_c.Norm2(&l2);
    if (vo_->os_OK(Teuchos::VERB_HIGH)) {
      *vo_->os() << "Linf, L2 pressure correction (" << *comp << ") = " << max << ", " << l2 << std::endl;
    }
  }
  
  // limit by capping corrections when they cross atmospheric pressure
  // (where pressure derivatives are discontinuous)
  int my_limited = 0;
  int n_limited_spurt = 0;
  if (patm_limit_ > 0.) {
    double patm = *S_next_->GetScalarData("atmospheric_pressure");
    for (CompositeVector::name_iterator comp=du->Data()->begin();
         comp!=du->Data()->end(); ++comp) {
      Epetra_MultiVector& du_c = *du->Data()->ViewComponent(*comp,false);
      const Epetra_MultiVector& u_c = *u->Data()->ViewComponent(*comp,false);

      for (int c=0; c!=du_c.MyLength(); ++c) {
        if ((u_c[0][c] < patm) &&
            (u_c[0][c] - du_c[0][c] > patm + patm_limit_)) {
          du_c[0][c] = u_c[0][c] - (patm + patm_limit_);          
          my_limited++;
        } else if ((u_c[0][c] > patm) &&
                   (u_c[0][c] - du_c[0][c] < patm - patm_limit_)) {
          du_c[0][c] = u_c[0][c] - (patm - patm_limit_);          
          my_limited++;
        }
      }
    }
    mesh_->get_comm()->MaxAll(&my_limited, &n_limited_spurt, 1);
  }

  if (n_limited_spurt > 0) {
    if (vo_->os_OK(Teuchos::VERB_HIGH)) {
      *vo_->os() << "  limiting the spurt." << std::endl;
    }
  }

  // debugging -- remove me! --etc
  for (CompositeVector::name_iterator comp=du->Data()->begin();
       comp!=du->Data()->end(); ++comp) {
    Epetra_MultiVector& du_c = *du->Data()->ViewComponent(*comp,false);
    double max, l2;
    du_c.NormInf(&max);
    du_c.Norm2(&l2);
    if (vo_->os_OK(Teuchos::VERB_HIGH)) {
      *vo_->os() << "Linf, L2 pressure correction (" << *comp << ") = " << max << ", " << l2 << std::endl;
    }
  }
  
  // Limit based on a max pressure change
  my_limited = 0;
  int n_limited_change = 0;
  if (p_limit_ >= 0.) {
    for (CompositeVector::name_iterator comp=du->Data()->begin();
         comp!=du->Data()->end(); ++comp) {
      Epetra_MultiVector& du_c = *du->Data()->ViewComponent(*comp,false);

      double max;
      du_c.NormInf(&max);
      if (vo_->os_OK(Teuchos::VERB_HIGH)) {
        *vo_->os() << "Max pressure correction (" << *comp << ") = " << max << std::endl;
      }
      
      for (int c=0; c!=du_c.MyLength(); ++c) {
        if (std::abs(du_c[0][c]) > p_limit_) {
          du_c[0][c] = ((du_c[0][c] > 0) - (du_c[0][c] < 0)) * p_limit_;
          my_limited++;
        }
      }
    }
    
    mesh_->get_comm()->MaxAll(&my_limited, &n_limited_change, 1);
  }

  // debugging -- remove me! --etc
  for (CompositeVector::name_iterator comp=du->Data()->begin();
       comp!=du->Data()->end(); ++comp) {
    Epetra_MultiVector& du_c = *du->Data()->ViewComponent(*comp,false);
    double max, l2;
    du_c.NormInf(&max);
    du_c.Norm2(&l2);
    if (vo_->os_OK(Teuchos::VERB_HIGH)) {
      *vo_->os() << "Linf, L2 pressure correction (" << *comp << ") = " << max << ", " << l2 << std::endl;
    }
  }
  
  if (n_limited_change > 0) {
    if (vo_->os_OK(Teuchos::VERB_HIGH)) {
      *vo_->os() << "  limited by pressure." << std::endl;
    }
  }

  if (n_limited_spurt > 0) {
    return AmanziSolvers::FnBaseDefs::CORRECTION_MODIFIED_LAG_BACKTRACKING;
  } else if (n_limited_change > 0) {
    return AmanziSolvers::FnBaseDefs::CORRECTION_MODIFIED;
  }

  return AmanziSolvers::FnBaseDefs::CORRECTION_NOT_MODIFIED;
}

/* ******************************************************************
* Returns the first cell attached to a boundary face.   
****************************************************************** */
int Richards::BoundaryFaceGetCell(int f) const
{
  AmanziMesh::Entity_ID_List cells;
  mesh_->face_get_cells(f, AmanziMesh::Parallel_type::GHOST, &cells);
  return cells[0];
}

/* ******************************************************************
* Returns either known pressure face value or calculates it using
* the two-point flux approximation (FV) scheme.
****************************************************************** */
double Richards::BoundaryFaceValue(int f, const CompositeVector& u)
{
  double face_value;

  if (u.HasComponent("face")) {
    const Epetra_MultiVector& u_face = *u.ViewComponent("face");
    face_value = u_face[0][f];
  } else {
    int c = BoundaryFaceGetCell(f);
    const Epetra_MultiVector& u_cell = *u.ViewComponent("cell");
    const std::vector<int>& bc_model = bc_->bc_model();
    const std::vector<double>& bc_value = bc_->bc_value();

    if (bc_model[f] == Operators::OPERATOR_BC_DIRICHLET) {
      face_value =  bc_value[f];
    }else{
      face_value = u_cell[0][c];
    // face_value = DeriveBoundaryFaceValue(f, u, wrms_->second[(*wrms_->first)[c]]);
    }
  }
  return face_value;
}


/* ******************************************************************
* Calculates pressure value on the boundary using the two-point flux 
* approximation (FV) scheme.
****************************************************************** */
// double Richards::DeriveBoundaryFaceValue(int f, const CompositeVector& u, Teuchos::RCP<const WRM> wrm_model){

//   const std::vector<int>& bc_model = bc_->bc_model();
//   const std::vector<double>& bc_value = bc_->bc_value();

//   if (bc_model[f] == Operators::OPERATOR_BC_DIRICHLET) {
//     return bc_value[f];
//   } else {
//     const Epetra_MultiVector& mu_cell = *S_->GetFieldData("viscosity_liquid")->ViewComponent("cell");
//     const Epetra_MultiVector& u_cell = *u.ViewComponent("cell");
//     AmanziMesh::Entity_ID_List cells;
//     mesh_->face_get_cells(f, AmanziMesh::USED, &cells);
//     int c = cells[0];

//     double patm = *S_next_->GetScalarData("atmospheric_pressure");
//     double pc_shift(patm);   
//     double trans_f = matrix_diff_->ComputeTransmissibility(f);
//     double g_f = matrix_diff_->ComputeGravityFlux(f);
//     double lmd = u_cell[0][c];
//     int dir;
//     mesh_->face_normal(f, false, c, &dir);
//     double bnd_flux = 0.;//dir * bc_value[f] / (molar_rho_ / mu_cell[0][c]);

//     double max_val(patm), min_val;
//     if (bnd_flux <= 0.0) {
//       min_val = u_cell[0][c];
//     } else {
//       min_val= u_cell[0][c] + (g_f - bnd_flux) / (dir * trans_f);
//     }
//     double eps = std::max(1.0e-4 * std::abs(bnd_flux), 1.0e-8);

//   //   // std::cout<<"min_val "<<min_val<<" max_val "<<max_val<<" "<<" trans_f "<<trans_f<<"\n";
//   //   // std::cout<<"g_f "<<g_f<<" bnd "<< bnd_flux <<" dir "<<dir<<"\n";
//   //   // std::cout<<c <<"norm "<<n<<"\n";

//     const KRelFn func = &WRM::k_relative;       
//   //   Amanzi::BoundaryFaceSolver<WRM> bnd_solver(trans_f, g_f, u_cell[0][c], lmd, bnd_flux, dir, pc_shift, 
//   //                                              min_val, max_val, eps, wrm_model, func);
//   //   lmd = bnd_solver.FaceValue();

//   //   return lmd;      

//   }

// }

} // namespace
} // namespace<|MERGE_RESOLUTION|>--- conflicted
+++ resolved
@@ -708,21 +708,14 @@
 
 
       face_matrix_diff_->UpdateMatrices(Teuchos::null, pres.ptr());
-<<<<<<< HEAD
 
       if ((!pres->HasComponent("face")) || (!pres->HasComponent("boundary face")))
-=======
-      //face_matrix_diff_->UpdateMatrices(Teuchos::null, Teuchos::null);
-    
-      if (!pres->HasComponent("face"))
->>>>>>> e55f888d
         face_matrix_diff_->ApplyBCs(true, true);
 
       face_matrix_diff_->UpdateFlux(pres.ptr(), flux_dir.ptr());
 
 
-      // std::cout<<*flux_dir->ViewComponent("face")<<"\n";
-      // exit(-1);
+
 
       if (clobber_boundary_flux_dir_) {
         Epetra_MultiVector& flux_dir_f = *flux_dir->ViewComponent("face",false);
