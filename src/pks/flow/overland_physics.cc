/* -*-  mode: c++; indent-tabs-mode: nil -*- */

/* -----------------------------------------------------------------------------
This is the overland flow component of ATS.
License: BSD
Authors: Ethan Coon (ecoon@lanl.gov)
----------------------------------------------------------------------------- */

#include "overland.hh"

namespace Amanzi {
namespace Flow {

// -------------------------------------------------------------
// Diffusion term, div K grad (h + elev)
// -------------------------------------------------------------
void OverlandFlow::ApplyDiffusion_(const Teuchos::Ptr<State>& S,
        const Teuchos::Ptr<CompositeVector>& g) {

  // update the rel perm according to the scheme of choice.
  UpdatePermeabilityData_(S_next_.ptr());

  // update the stiffness matrix
  matrix_->Init();
  Teuchos::RCP<const CompositeVector> cond =
    S_next_->GetPtrW<CompositeVector>(Keys::getKey(domain_,"upwind_overland_conductivity"), name_);
  matrix_diff_->SetScalarCoefficient(cond, Teuchos::null);
  matrix_diff_->UpdateMatrices(Teuchos::null, Teuchos::null);

  // update the potential
  S->GetEvaluator(Keys::getKey(domain_,"pres_elev"))->HasFieldChanged(S.ptr(), name_);

  // Patch up BCs for zero-gradient
  FixBCsForOperator_(S_next_.ptr());

  // derive fluxes -- this gets done independently fo update as precon does
  // not calculate fluxes.
  Teuchos::RCP<const CompositeVector> pres_elev = S->GetPtrW<CompositeVector>(Keys::getKey(domain_,"pres_elev"));
  Teuchos::RCP<CompositeVector> flux =
<<<<<<< HEAD
      S->GetPtrW<CompositeVector>("surface-mass_flux", name_);
=======
      S->GetFieldData("surface-water_flux", name_);
>>>>>>> 0f75fc63
  matrix_diff_->UpdateFlux(pres_elev.ptr(), flux.ptr());

  // assemble the stiffness matrix
  matrix_diff_->ApplyBCs(true, true, true);

  // calculate the residual
  matrix_->ComputeNegativeResidual(*pres_elev, *g);
};


// -------------------------------------------------------------
// Accumulation of water, dh/dt
// -------------------------------------------------------------
void OverlandFlow::AddAccumulation_(const Teuchos::Ptr<CompositeVector>& g) {
  double dt = S_->get_time(tag_next_) - S_->get_time(tag_inter_);

  // get these fields
  S_next_->GetEvaluator(Keys::getKey(domain_,"ponded_depth"))
      ->HasFieldChanged(S_next_.ptr(), name_);
  S_inter_->GetEvaluator(Keys::getKey(domain_,"ponded_depth"))
      ->HasFieldChanged(S_inter_.ptr(), name_);
  Teuchos::RCP<const CompositeVector> wc1 =
      S_next_->GetPtrW<CompositeVector>(Keys::getKey(domain_,"ponded_depth"));
  Teuchos::RCP<const CompositeVector> wc0 =
      S_inter_->GetPtrW<CompositeVector>(Keys::getKey(domain_,"ponded_depth"));
  Teuchos::RCP<const CompositeVector> cv =
      S_next_->GetPtrW<CompositeVector>(Keys::getKey(domain_,"cell_volume"));

  // Water content only has cells, while the residual has cells and faces.
  g->ViewComponent("cell",false)->Multiply(1.0/dt,
          *wc1->ViewComponent("cell",false),
          *cv->ViewComponent("cell",false), 1.);
  g->ViewComponent("cell",false)->Multiply(-1.0/dt,
          *wc0->ViewComponent("cell",false),
          *cv->ViewComponent("cell",false), 1.);
};


// -------------------------------------------------------------
// Source term
// -------------------------------------------------------------
void OverlandFlow::AddSourceTerms_(const Teuchos::Ptr<CompositeVector>& g) {
  Epetra_MultiVector& g_c = *g->ViewComponent("cell",false);

  const Epetra_MultiVector& cv1 =
      *S_next_->GetPtrW<CompositeVector>(Keys::getKey(domain_,"cell_volume"))->ViewComponent("cell",false);

  if (is_source_term_) {
    // Add in external source term.
    S_next_->GetEvaluator(source_key_)
        ->HasFieldChanged(S_next_.ptr(), name_);
    const Epetra_MultiVector& source1 =
        *S_next_->Get<CompositeVector>(source_key_).ViewComponent("cell",false);

    g_c.Multiply(-1., source1, cv1, 1.);
  }
};


} //namespace
} //namespace<|MERGE_RESOLUTION|>--- conflicted
+++ resolved
@@ -36,12 +36,7 @@
   // derive fluxes -- this gets done independently fo update as precon does
   // not calculate fluxes.
   Teuchos::RCP<const CompositeVector> pres_elev = S->GetPtrW<CompositeVector>(Keys::getKey(domain_,"pres_elev"));
-  Teuchos::RCP<CompositeVector> flux =
-<<<<<<< HEAD
-      S->GetPtrW<CompositeVector>("surface-mass_flux", name_);
-=======
-      S->GetFieldData("surface-water_flux", name_);
->>>>>>> 0f75fc63
+  Teuchos::RCP<CompositeVector> flux = S->GetPtrW<CompositeVector>("surface-water_flux", name_);
   matrix_diff_->UpdateFlux(pres_elev.ptr(), flux.ptr());
 
   // assemble the stiffness matrix
