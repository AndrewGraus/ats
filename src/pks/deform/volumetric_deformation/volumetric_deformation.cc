--- conflicted
+++ resolved
@@ -29,20 +29,12 @@
 
 // RegisteredPKFactory<VolumetricDeformation> VolumetricDeformation::reg_("volumetric deformation");
 
-<<<<<<< HEAD
-  VolumetricDeformation::VolumetricDeformation(Teuchos::Ptr<State> S, const Teuchos::RCP<Teuchos::ParameterList>& plist,
-        Teuchos::ParameterList& FElist,
-        const Teuchos::RCP<TreeVector>& solution):
-    PKDefaultBase(S, plist, FElist, solution),
-    PKPhysicalBase(S, plist, FElist, solution) {
-=======
 VolumetricDeformation::VolumetricDeformation(Teuchos::ParameterList& pk_tree,
                         const Teuchos::RCP<Teuchos::ParameterList>& glist,
                         const Teuchos::RCP<State>& S,
                         const Teuchos::RCP<TreeVector>& solution):
   PK(pk_tree, glist,  S, solution),
   PK_Physical_Default(pk_tree, glist,  S, solution){
->>>>>>> 08214ac5
 
   poro_key_ = plist_->get<std::string>("porosity key","base_porosity");
   dt_ = plist_->get<double>("initial time step", 1);
