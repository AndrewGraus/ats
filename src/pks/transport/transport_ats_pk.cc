--- conflicted
+++ resolved
@@ -1191,10 +1191,6 @@
     *vo_->os() << "assign tcc key to tag current and tag next " << std::endl;
   assign(tcc_key_, tag_current, tag_next, *S_);
 
-<<<<<<< HEAD
-  *vo_->os() << "tag next if statement " << std::endl;
-=======
->>>>>>> 96ae1ad7
   if (tag_next == Tags::NEXT) {
     *vo_->os() << "assigning saturation key " << std::endl;
     assign(saturation_key_, tag_current, tag_next, *S_);
