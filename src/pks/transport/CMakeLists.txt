--- conflicted
+++ resolved
@@ -4,44 +4,13 @@
 #  ATS
 #    Transport Amanzi
 #
-<<<<<<< HEAD
+
 
 # ATS include directories
-#add_subdirectory(passive_tracer)
-add_subdirectory(transport_amanzi)
 add_subdirectory(sediment_transport)
 
 #================================================
 # register evaluators/factories/pks
-
-# passive_tracer
-
-
-register_evaluator_with_factory(
-  HEADERFILE passive_tracer/passive_tracer_reg.hh
-  LISTNAME   TRANSPORT_PASSIVE_TRACER_REG
-=======
-set(ats_transport_src_files
-  MDM_BurnettFrind.cc
-  MDM_Bear.cc
-  MDMPartition.cc
-  MDM_LichtnerKelkarRobinson.cc
-  MDM_Isotropic.cc
-  MDMFactory.cc
-  MultiscaleTransportPorosity_DPM.cc
-  Transport_Dispersion.cc
-  Transport_TI.cc
-  MultiscaleTransportPorosity_GDPM.cc
-  Transport_HenryLaw.cc
-  Transport_VandV.cc
-  MultiscaleTransportPorosityFactory.cc
-  TransportBoundaryFunction_Alquimia.cc
-  Transport_Initialize.cc
-  MultiscaleTransportPorosityPartition.cc
-  TransportSourceFunction_Alquimia.cc
-  Transport_PK.cc
->>>>>>> 5a6d2f48
-  )
 
 set(ats_transport_inc_files
   TransportDefs.hh
