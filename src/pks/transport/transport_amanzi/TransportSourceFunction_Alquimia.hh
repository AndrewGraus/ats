--- conflicted
+++ resolved
@@ -38,10 +38,9 @@
   ~TransportSourceFunction_Alquimia();
   
   void Compute(double t_old, double t_new);
-<<<<<<< HEAD
+
   void set_mol_dens_data_( Teuchos::RCP<Epetra_MultiVector> data) {mol_dens_data_ = data;}
-=======
->>>>>>> 5474bebd
+
 
   // require by the case class
   virtual std::string name() const { return "volume"; } 
@@ -49,15 +48,11 @@
  private:
   void Init_(const std::vector<std::string> &regions);
 
-<<<<<<< HEAD
 
  private:
   Teuchos::RCP<const AmanziMesh::Mesh> mesh_;
   Teuchos::RCP<const Epetra_MultiVector> mol_dens_data_;
-=======
- private:
-  Teuchos::RCP<const AmanziMesh::Mesh> mesh_;
->>>>>>> 5474bebd
+
 
   // string function of geochemical conditions
   Teuchos::RCP<TabularStringFunction> f_;
