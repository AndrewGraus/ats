--- conflicted
+++ resolved
@@ -1303,35 +1303,22 @@
   for (int c = 0; c < ncells_owned; c++) {
     vol_phi_ws_den = mesh_->cell_volume(c) * (*phi_)[0][c] * (*ws_start)[0][c] * (*mol_dens_start)[0][c];
     for (int i = 0; i < num_advect; i++){
-<<<<<<< HEAD
-      // if (c<5) std::cout<<c<<" vol "<<mesh_->cell_volume(c)<<" phi "<<(*phi_)[0][c]<<" ws0 "<<(*ws_start)[0][c]<<" ws1 "<< (*ws_end)[0][c]<<" den "<<(*mol_dens_start)[0][c]<<" tcc "<<tcc_prev[i][c]<<"\n";
-      (*conserve_qty_)[i][c] = tcc_prev[i][c] * vol_phi_ws_den;   
-      // if (c<5) std::cout<<c<<" "<<vol_phi_ws_den<<" "<<tcc_prev[i][c]<<" "<<(*conserve_qty_)[i][c]<<"\n";
-=======
       (*conserve_qty_)[i][c] = tcc_prev[i][c] * vol_phi_ws_den;
       if ((vol_phi_ws_den > water_tolerance_) && ((*solid_qty_)[i][c] > 0 )){   // Desolve solid residual into liquid
         double add_mass = std::min((*solid_qty_)[i][c], max_tcc_* vol_phi_ws_den - (*conserve_qty_)[i][c]);
         (*solid_qty_)[i][c] -= add_mass;
         (*conserve_qty_)[i][c] += add_mass;
       }
->>>>>>> 426865fd
       mass_start += (*conserve_qty_)[i][c];
     }
   }
 
-<<<<<<< HEAD
-  if (vo_->getVerbLevel() >= Teuchos::VERB_EXTREME){
-    if (domain_name_ == "surface") *vo_->os() << "Overland mass start "<<mass_start<<"\n";
-    else *vo_->os() << "Subsurface mass start "<<mass_start<<"\n";
-=======
-  
   tmp1 = mass_start;
   mesh_->get_comm()->SumAll(&tmp1, &mass_start, 1);
 
   if (vo_->getVerbLevel() >= Teuchos::VERB_HIGH){
     if (domain_name_ == "surface")  *vo_->os()<<std::setprecision(10)<<"Surface mass start "<<mass_start<<"\n";
     else  *vo_->os()<<std::setprecision(10)<<"Subsurface mass start "<<mass_start<<"\n";
->>>>>>> 426865fd
   }
 
   
@@ -1434,16 +1421,6 @@
     if (vo_->getVerbLevel() >= Teuchos::VERB_HIGH){
       tmp1 = mass_solutes_bc_[i];
       mesh_->get_comm()->SumAll(&tmp1, &mass_solutes_bc_[i], 1);
-<<<<<<< HEAD
-      *vo_->os()<<"*****************\n";
-      if (domain_name_ == "surface") *vo_->os()<<"Overland mass BC "<<mass_solutes_bc_[i]<<"\n";
-      else *vo_->os()<<"Subsurface mass BC "<<mass_solutes_bc_[i]<<"\n";
-      tmp1 = mass_solutes_source_[i];
-      mesh_->get_comm()->SumAll(&tmp1, &mass_solutes_source_[i], 1);
-      if (domain_name_ == "surface") *vo_->os()<<"Overland mass_solutes source "<<mass_solutes_source_[i]*dt_<<"\n";
-      else *vo_->os()<<"Subsurface mass_solutes source "<<mass_solutes_source_[i]*dt_<<"\n";
-      *vo_->os()<<"*****************\n";
-=======
       *vo_->os() << "*****************\n";
       if (domain_name_ == "surface") *vo_->os()<<"Surface mass BC "<<mass_solutes_bc_[i]<<"\n";
       else *vo_->os() <<"Subsurface mass BC "<<mass_solutes_bc_[i]<<"\n";
@@ -1452,7 +1429,6 @@
       if (domain_name_ == "surface") *vo_->os()<<"Surface mass_solutes source "<<mass_solutes_source_[i]*dt_<<"\n";
       else *vo_->os() << "Subsurface mass_solutes source "<<mass_solutes_source_[i]*dt_<<"\n";
       *vo_->os() << "*****************\n";
->>>>>>> 426865fd
     }
   }
 
@@ -1461,13 +1437,8 @@
   }
 
   if (vo_->getVerbLevel() >= Teuchos::VERB_HIGH){
-<<<<<<< HEAD
-    if (domain_name_ == "surface") *vo_->os() << "Overland mass final "<<mass_final<<"\n";
-    else *vo_->os()<<"Subsurface mass final "<<mass_final<<"\n";
-=======
     if (domain_name_ == "surface")  *vo_->os()<<"Surface mass final "<<mass_final<<"\n";
     else  *vo_->os()<<"Subsurface mass final "<<mass_final<<"\n";
->>>>>>> 426865fd
   }
   
   if (vo_->getVerbLevel() >= Teuchos::VERB_HIGH)
