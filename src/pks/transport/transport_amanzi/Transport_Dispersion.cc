/*
  Transport PK 

  Copyright 2010-201x held jointly by LANS/LANL, LBNL, and PNNL. 
  Amanzi is released under the three-clause BSD License. 
  The terms of use and "as is" disclaimer for this license are 
  provided in the top-level COPYRIGHT file.

  Author: Konstantin Lipnikov (lipnikov@lanl.gov)
*/

#include "Teuchos_RCP.hpp"
#include "Epetra_FECrsGraph.h"
#include "Epetra_FECrsMatrix.h"
#include "Epetra_Vector.h"
#include "Epetra_MultiVector.h"

#include "mfd3d_diffusion.hh"
#include "nlfv.hh"
#include "Tensor.hh"
#include "PreconditionerFactory.hh"

#include "TransportDefs.hh"
#include "Transport_PK_ATS.hh"

namespace Amanzi {
namespace Transport{

/* *******************************************************************
* Calculate dispersive tensor from given Darcy fluxes. The flux is
* assumed to be scaled by face area.
******************************************************************* */
void Transport_PK_ATS::CalculateDispersionTensor_(
    const Epetra_MultiVector& darcy_flux, 
    const Epetra_MultiVector& porosity, const Epetra_MultiVector& saturation,
    const Epetra_MultiVector& mol_density )
{
  D_.resize(ncells_owned);
  for (int c = 0; c < ncells_owned; c++) D_[c].Init(dim, 1);

  AmanziGeometry::Point velocity(dim);
  AmanziMesh::Entity_ID_List faces;
  WhetStone::MFD3D_Diffusion mfd3d(mesh_);

  for (int c = 0; c < ncells_owned; ++c) {
    mesh_->cell_get_faces(c, &faces);
    int nfaces = faces.size();

    std::vector<double> flux(nfaces);
    for (int n = 0; n < nfaces; n++) flux[n] = darcy_flux[0][faces[n]];
    mfd3d.RecoverGradient_MassMatrix(c, flux, velocity);

    D_[c] = mdm_->second[(*mdm_->first)[c]]->mech_dispersion(
        velocity, axi_symmetry_[c], saturation[0][c], porosity[0][c]);
    // double mol_den = mol_density[0][c];
    // D_[c] *= mol_den;
  }
}


/* *******************************************************************
* Calculate diffusion tensor and add it to the dispersion tensor.
******************************************************************* */
void Transport_PK_ATS::CalculateDiffusionTensor_(
    double md, int phase, 
    const Epetra_MultiVector& porosity, const Epetra_MultiVector& saturation,
    const Epetra_MultiVector& mol_density)
{
  if (D_.size() == 0) {
    D_.resize(ncells_owned);
    for (int c = 0; c < ncells_owned; c++) D_[c].Init(dim, 1);
  }

  for (int mb = 0; mb < mat_properties_.size(); mb++) {
    Teuchos::RCP<MaterialProperties> spec = mat_properties_[mb]; 

    std::vector<AmanziMesh::Entity_ID> block;
    for (int r = 0; r < (spec->regions).size(); r++) {
      std::string region = (spec->regions)[r];
      mesh_->get_set_entities(region, AmanziMesh::CELL, AmanziMesh::OWNED, &block);

      AmanziMesh::Entity_ID_List::iterator c;
      if (phase == TRANSPORT_PHASE_LIQUID) {
        for (c = block.begin(); c != block.end(); c++) {
          D_[*c] += md * spec->tau[phase] * porosity[0][*c] * saturation[0][*c];
          // double mol_den = mol_density[0][c];
          // D_[*c] *= mol_den;
        }
      } else if (phase == TRANSPORT_PHASE_GAS) {
        for (c = block.begin(); c != block.end(); c++) {
          D_[*c] += md * spec->tau[phase] * porosity[0][*c] * (1.0 - saturation[0][*c]);
          // double mol_den = mol_density[0][c];
          // D_[*c] *= mol_den;
        }
      }

    }
  }
}


/* ******************************************************************
* Check all phases for the given name.
****************************************************************** */
int Transport_PK_ATS::FindDiffusionValue(const std::string& tcc_name, double* md, int* phase)
{
  for (int i = 0; i < TRANSPORT_NUMBER_PHASES; i++) {
    if (diffusion_phase_[i] == Teuchos::null) continue;
    int ok = diffusion_phase_[i]->FindDiffusionValue(tcc_name, md);
    if (ok == 0) {
      *phase = i;
      return 0;
    }
  }

  *md = 0.0;
  *phase = -1;
  return -1;
}


/* ******************************************************************
*  Find direction of axi-symmetry.                                               
****************************************************************** */
void Transport_PK_ATS::CalculateAxiSymmetryDirection()
{
  axi_symmetry_.resize(ncells_owned, -1);
  if (S_->HasField(permeability_key_)) {
    const Epetra_MultiVector& perm = *S_->GetFieldData(permeability_key_)->ViewComponent("cell");

<<<<<<< HEAD
    if (perm.NumVectors()==3){
      for (int c = 0; c < ncells_owned; ++c) {
        int k;
        if (perm[0][c] != perm[1][c] && perm[1][c] == perm[2][c]) {
          k = 0;
        } else if (perm[1][c] != perm[2][c] && perm[2][c] == perm[0][c]) {
          k = 1;
        } else if (perm[2][c] != perm[0][c] && perm[0][c] == perm[1][c]) {
          k = 2;
        }
        axi_symmetry_[c] = k;
=======
    for (int c = 0; c < ncells_owned; ++c) {
      int k = -1;
      if (perm[0][c] != perm[1][c] && perm[1][c] == perm[2][c]) {
        k = 0;
      } else if (perm[1][c] != perm[2][c] && perm[2][c] == perm[0][c]) {
        k = 1;
      } else if (perm[2][c] != perm[0][c] && perm[0][c] == perm[1][c]) {
        k = 2;
>>>>>>> 123924ac
      }
    }
  }
}

}  // namespace Transport
}  // namespace Amanzi


<|MERGE_RESOLUTION|>--- conflicted
+++ resolved
@@ -128,7 +128,7 @@
   if (S_->HasField(permeability_key_)) {
     const Epetra_MultiVector& perm = *S_->GetFieldData(permeability_key_)->ViewComponent("cell");
 
-<<<<<<< HEAD
+
     if (perm.NumVectors()==3){
       for (int c = 0; c < ncells_owned; ++c) {
         int k;
@@ -140,16 +140,6 @@
           k = 2;
         }
         axi_symmetry_[c] = k;
-=======
-    for (int c = 0; c < ncells_owned; ++c) {
-      int k = -1;
-      if (perm[0][c] != perm[1][c] && perm[1][c] == perm[2][c]) {
-        k = 0;
-      } else if (perm[1][c] != perm[2][c] && perm[2][c] == perm[0][c]) {
-        k = 1;
-      } else if (perm[2][c] != perm[0][c] && perm[0][c] == perm[1][c]) {
-        k = 2;
->>>>>>> 123924ac
       }
     }
   }
