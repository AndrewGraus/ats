/* -*-  mode: c++; indent-tabs-mode: nil -*- */
/* -------------------------------------------------------------------------
ATS

License: see $ATS_DIR/COPYRIGHT
Author: Ethan Coon

Implementation for the Coordinator.  Coordinator is basically just a class to hold
the cycle driver, which runs the overall, top level timestep loop.  It
instantiates states, ensures they are initialized, and runs the timestep loop
including Vis and restart/checkpoint dumps.  It contains one and only one PK
-- most likely this PK is an MPC of some type -- to do the actual work.
------------------------------------------------------------------------- */

#include <iostream>
#include <unistd.h>
#include <sys/resource.h>
#include "errors.hh"

#include "Teuchos_VerboseObjectParameterListHelpers.hpp"
#include "Teuchos_XMLParameterListHelpers.hpp"
#include "Teuchos_TimeMonitor.hpp"

#include "TimeStepManager.hh"
#include "Visualization.hh"
#include "checkpoint.hh"
#include "UnstructuredObservations.hh"
#include "State.hh"
#include "PK.hh"
#include "TreeVector.hh"
#include "PK_Factory.hh"
//#include "pk_factory_ats.hh"

#include "coordinator.hh"

#define DEBUG_MODE 1

namespace ATS {

Coordinator::Coordinator(Teuchos::ParameterList& parameter_list,
                         Teuchos::RCP<Amanzi::State>& S,
                         Epetra_MpiComm* comm ) :
    parameter_list_(Teuchos::rcp(new Teuchos::ParameterList(parameter_list))),
    S_(S),
    comm_(comm),
    restart_(false) {

  // create and start the global timer
  timer_ = Teuchos::rcp(new Teuchos::Time("wallclock_monitor",true));
  setup_timer_ = Teuchos::TimeMonitor::getNewCounter("setup");
  cycle_timer_ = Teuchos::TimeMonitor::getNewCounter("cycle");
  coordinator_init();

  vo_ = Teuchos::rcp(new Amanzi::VerboseObject("Coordinator", *parameter_list_));
};

void Coordinator::coordinator_init() {
  coordinator_list_ = Teuchos::sublist(parameter_list_, "cycle driver");
  read_parameter_list();

  // create the top level PK
  Teuchos::RCP<Teuchos::ParameterList> pks_list = Teuchos::sublist(parameter_list_, "PKs");
  Teuchos::ParameterList pk_tree_list = coordinator_list_->sublist("PK tree");
  if (pk_tree_list.numParams() != 1) {
    Errors::Message message("CycleDriver: PK tree list should contain exactly one root node list");
    Exceptions::amanzi_throw(message);
  }
  Teuchos::ParameterList::ConstIterator pk_item = pk_tree_list.begin();
  const std::string &pk_name = pk_tree_list.name(pk_item);
  
  // create the solution
  soln_ = Teuchos::rcp(new Amanzi::TreeVector());

  // create the pk
  Amanzi::PKFactory pk_factory;
  pk_ = pk_factory.CreatePK(pk_name, pk_tree_list, parameter_list_, S_, soln_);

  int rank = comm_->MyPID();
  int size = comm_->NumProc();
  std::stringstream check;
  
  if(parameter_list_->sublist("mesh").isSublist("column"))  
    check << "checkpoint " << rank;
  else
    check << "checkpoint";
  
  // create the checkpointing

  Teuchos::ParameterList& chkp_plist = parameter_list_->sublist(check.str());
  if (parameter_list_->sublist("mesh").isSublist("column") && size >1){
    MPI_Comm mpi_comm_self(MPI_COMM_SELF);
    Epetra_MpiComm *comm_self = new Epetra_MpiComm(mpi_comm_self);
    checkpoint_ = Teuchos::rcp(new Amanzi::Checkpoint(chkp_plist, comm_self));
  }
  else
    checkpoint_ = Teuchos::rcp(new Amanzi::Checkpoint(chkp_plist, comm_));
  

  // create the observations
  Teuchos::ParameterList& observation_plist = parameter_list_->sublist("observations");
  observations_ = Teuchos::rcp(new Amanzi::UnstructuredObservations(observation_plist,
          Teuchos::null, comm_));

  // check whether meshes are deformable, and if so require a nodal position
  for (Amanzi::State::mesh_iterator mesh=S_->mesh_begin();
       mesh!=S_->mesh_end(); ++mesh) {

    if (S_->IsDeformableMesh(mesh->first) ){
      if (mesh->first.find("column") != std::string::npos) {
        std::string node_key = mesh->first+std::string("-vertex_coordinate");
        S_->RequireField(node_key)->SetMesh(mesh->second.first)->SetGhosted()
          ->AddComponent("node", Amanzi::AmanziMesh::NODE, mesh->second.first->space_dimension());
      }
      else if (!parameter_list_->sublist("mesh").isSublist("column")){
        std::string node_key;
        if (mesh->first != "domain")
          node_key= mesh->first+std::string("-vertex_coordinate");
        else
          node_key = std::string("vertex_coordinate");

        S_->RequireField(node_key)->SetMesh(mesh->second.first)->SetGhosted()
          ->AddComponent("node", Amanzi::AmanziMesh::NODE, mesh->second.first->space_dimension()); 
      }
    }
  }
  // create the time step manager
  tsm_ = Teuchos::rcp(new Amanzi::TimeStepManager());
  
}

void Coordinator::setup() {
  // Set up the states, creating all data structures.
  S_->set_time(t0_);
  S_->set_cycle(cycle0_);
  S_->RequireScalar("dt", "coordinator");

  pk_->Setup(S_.ptr());  
  S_->Setup();
}

void Coordinator::initialize() {
  // Restart from checkpoint, part 1.

  // This is crufty -- blame the BDF1 time integrator, whose solution history
  // needs to be updated to accept the new time as its initial time.

  // Note that if this is so, we can probably ignore some of the above
  // initialize() calls and the commit_state() call, but I'm afraid to try
  // that and break all the PKs.
  // Currently not a true restart -- for a true restart this should also get:
  // -- timestep size dt
  // -- BDF history to allow projection to continue correctly.

  int size = comm_->NumProc();


  //---
  if (restart_) {
    if (parameter_list_->sublist("mesh").isSublist("column") && size >1){
      MPI_Comm mpi_comm_self(MPI_COMM_SELF);
      Epetra_MpiComm *comm_self = new Epetra_MpiComm(mpi_comm_self);
      t0_ = Amanzi::ReadCheckpointInitialTime(comm_self, restart_filename_);
      S_->set_time(t0_);
    }
    else{
      t0_ = Amanzi::ReadCheckpointInitialTime(comm_, restart_filename_);
      S_->set_time(t0_);
    }
  }

  // Restart from checkpoint, part 2.
  if (restart_) {
    if (parameter_list_->sublist("mesh").isSublist("column") && size >1){
      MPI_Comm mpi_comm_self(MPI_COMM_SELF);
      Epetra_MpiComm *comm_self = new Epetra_MpiComm(mpi_comm_self);
      ReadCheckpoint(comm_self, S_.ptr(), restart_filename_);
      t0_ = S_->time();
      cycle0_ = S_->cycle();
    }
    else{
      ReadCheckpoint(comm_, S_.ptr(), restart_filename_);
      t0_ = S_->time();
      cycle0_ = S_->cycle();
    }
    
    for (Amanzi::State::mesh_iterator mesh=S_->mesh_begin();
         mesh!=S_->mesh_end(); ++mesh) {
      if (boost::starts_with(mesh->first, "column")){
        DeformCheckpointMesh(S_.ptr(), mesh->first);
      }
    }
    
  }
  
  // double check columns
  if(restart_){
    for (Amanzi::State::mesh_iterator mesh=S_->mesh_begin();
         mesh!=S_->mesh_end(); ++mesh) {
      if (boost::starts_with(mesh->first, "column")){
        DeformCheckpointMesh(S_.ptr(), mesh->first);
      }
    }
  }

  
  // Initialize the state (initializes all dependent variables).
  //S_->Initialize();
  *S_->GetScalarData("dt", "coordinator") = 0.;
  S_->GetField("dt","coordinator")->set_initialized();

  S_->InitializeFields();

  // Initialize the process kernels (initializes all independent variables)
  pk_->Initialize(S_.ptr());

 // Final checks.
  S_->CheckNotEvaluatedFieldsInitialized();

  S_->InitializeEvaluators();


  S_->CheckAllFieldsInitialized();

  S_->WriteStatistics(vo_);


  // commit the initial conditions.
  pk_->CommitStep(0., 0., S_);

  // visualization
  auto vis_list = Teuchos::sublist(parameter_list_,"visualization");
  for (auto& entry : *vis_list) {
    std::string domain_name = entry.first;

    if (S_->HasMesh(domain_name)) {
      // visualize standard domain
      auto mesh_p = S_->GetMesh(domain_name);
<<<<<<< HEAD
      if (vis_list->get<bool>("visualize on 3D mesh", false) && S_->HasMesh(domain_name+"_3d"))
        mesh_p = S_->GetMesh(domain_name+"_3d");
      
=======
>>>>>>> 426865fd
      auto sublist_p = Teuchos::sublist(vis_list, domain_name);

      if (sublist_p->get<bool>("visualize on 3D mesh", false) && S_->HasMesh(domain_name+"_3d"))
        mesh_p = S_->GetMesh(domain_name+"_3d");
      
      // vis successful timesteps
      auto vis = Teuchos::rcp(new Amanzi::Visualization(*sublist_p));
      vis->set_name(domain_name);
      vis->set_mesh(mesh_p);
      vis->CreateFiles();
    
      visualization_.push_back(vis);

    } else if (boost::ends_with(domain_name, "_*")) {
      // visualize domain set
      std::string domain_set_name = domain_name.substr(0,domain_name.size()-2);
      for (auto m=S_->mesh_begin(); m!=S_->mesh_end(); ++m) {
        if (boost::starts_with(m->first, domain_set_name)) {
          // visualize each subdomain
          Teuchos::ParameterList sublist = vis_list->sublist(domain_name);
          sublist.set<std::string>("file name base", std::string("visdump_")+m->first);
          auto vis = Teuchos::rcp(new Amanzi::Visualization(sublist));
          vis->set_name(m->first);
          vis->set_mesh(m->second.first);    
          vis->CreateFiles();
          visualization_.push_back(vis);
        }
      }

    }
  }

  // make observations
  observations_->MakeObservations(*S_);

  S_->set_time(t0_); // in case steady state solve changed this
  S_->set_cycle(cycle0_);

  // set up the TSM
  // -- register visualization times
  for (std::vector<Teuchos::RCP<Amanzi::Visualization> >::iterator vis=visualization_.begin();
       vis!=visualization_.end(); ++vis) {
    (*vis)->RegisterWithTimeStepManager(tsm_.ptr());
  }

  // -- register checkpoint times
  checkpoint_->RegisterWithTimeStepManager(tsm_.ptr());

  // -- register observation times
  observations_->RegisterWithTimeStepManager(tsm_.ptr());

  // -- register the final time
  tsm_->RegisterTimeEvent(t1_);

  // -- register any intermediate requested times
  if (coordinator_list_->isSublist("required times")) {
    Teuchos::ParameterList& sublist = coordinator_list_->sublist("required times");
    Amanzi::IOEvent pause_times(sublist);
    pause_times.RegisterWithTimeStepManager(tsm_.ptr());
  }

  // Create an intermediate state that will store the updated solution until
  // we know it has succeeded.
  S_next_ = Teuchos::rcp(new Amanzi::State(*S_));
  *S_next_ = *S_;
  S_inter_ = Teuchos::rcp(new Amanzi::State(*S_));
  *S_inter_ = *S_;

  // set the states in the PKs
  //Teuchos::RCP<const State> cS = S_; // ensure PKs get const reference state
  pk_->set_states(S_, S_inter_, S_next_); // note this does not allow subcycling
}

void Coordinator::finalize() {
  // Force checkpoint at the end of simulation.
  // Only do if the checkpoint was not already written, or we would be writing
  // the same file twice.
  // This really should be removed, but for now is left to help stupid developers.
  if (!checkpoint_->DumpRequested(S_next_->cycle(), S_next_->time())) {
    pk_->CalculateDiagnostics(S_next_);
    WriteCheckpoint(checkpoint_.ptr(), S_next_.ptr(), 0.0);
  }

  // flush observations to make sure they are saved
  observations_->Flush();
}


double rss_usage() { // return ru_maxrss in MBytes
#if (defined(__unix__) || defined(__unix) || defined(unix) || defined(__APPLE__) || defined(__MACH__))
  struct rusage usage;
  getrusage(RUSAGE_SELF, &usage);
#if (defined(__APPLE__) || defined(__MACH__))
  return static_cast<double>(usage.ru_maxrss)/1024.0/1024.0;
#else
  return static_cast<double>(usage.ru_maxrss)/1024.0;
#endif
#else
  return 0.0;
#endif
}


void Coordinator::report_memory() {
  // report the memory high water mark (using ru_maxrss)
  // this should be called at the very end of a simulation
  if (vo_->os_OK(Teuchos::VERB_MEDIUM)) {
    double global_ncells(0.0);
    double local_ncells(0.0);
    for (Amanzi::State::mesh_iterator mesh = S_->mesh_begin(); mesh != S_->mesh_end(); ++mesh) {
      Epetra_Map cell_map = (mesh->second.first)->cell_map(false);
      global_ncells += cell_map.NumGlobalElements();
      local_ncells += cell_map.NumMyElements();
    }    

    double mem = rss_usage();
    
    double percell(mem);
    if (local_ncells > 0) {
      percell = mem/local_ncells;
    }

    double max_percell(0.0);
    double min_percell(0.0);
    comm_->MinAll(&percell,&min_percell,1);
    comm_->MaxAll(&percell,&max_percell,1);

    double total_mem(0.0);
    double max_mem(0.0);
    double min_mem(0.0);
    comm_->SumAll(&mem,&total_mem,1);
    comm_->MinAll(&mem,&min_mem,1);
    comm_->MaxAll(&mem,&max_mem,1);

    Teuchos::OSTab tab = vo_->getOSTab();
    *vo_->os() << "======================================================================" << std::endl;
    *vo_->os() << "All meshes combined have " << global_ncells << " cells." << std::endl;
    *vo_->os() << "Memory usage (high water mark):" << std::endl;
    *vo_->os() << std::fixed << std::setprecision(1);
    *vo_->os() << "  Maximum per core:   " << std::setw(7) << max_mem 
          << " MBytes,  maximum per cell: " << std::setw(7) << max_percell*1024*1024 
          << " Bytes" << std::endl;
    *vo_->os() << "  Minumum per core:   " << std::setw(7) << min_mem 
          << " MBytes,  minimum per cell: " << std::setw(7) << min_percell*1024*1024 
         << " Bytes" << std::endl;
    *vo_->os() << "  Total:              " << std::setw(7) << total_mem 
          << " MBytes,  total per cell:   " << std::setw(7) << total_mem/global_ncells*1024*1024 
          << " Bytes" << std::endl;
  }

  
  double doubles_count(0.0);
  for (Amanzi::State::field_iterator field=S_->field_begin(); field!=S_->field_end(); ++field) {
    doubles_count += static_cast<double>(field->second->GetLocalElementCount());
  }
  double global_doubles_count(0.0);
  double min_doubles_count(0.0);
  double max_doubles_count(0.0);
  comm_->SumAll(&doubles_count,&global_doubles_count,1);
  comm_->MinAll(&doubles_count,&min_doubles_count,1);
  comm_->MaxAll(&doubles_count,&max_doubles_count,1);

  Teuchos::OSTab tab = vo_->getOSTab();
  *vo_->os() << "Doubles allocated in state fields " << std::endl;
  *vo_->os() << "  Maximum per core:   " << std::setw(7)
             << max_doubles_count*8/1024/1024 << " MBytes" << std::endl;
  *vo_->os() << "  Minimum per core:   " << std::setw(7)
             << min_doubles_count*8/1024/1024 << " MBytes" << std::endl; 
  *vo_->os() << "  Total:              " << std::setw(7)
             << global_doubles_count*8/1024/1024 << " MBytes" << std::endl;
}



void Coordinator::read_parameter_list() {
  t0_ = coordinator_list_->get<double>("start time");
  t1_ = coordinator_list_->get<double>("end time");
  std::string t0_units = coordinator_list_->get<std::string>("start time units", "s");
  std::string t1_units = coordinator_list_->get<std::string>("end time units", "s");

  if (t0_units == "s") {
    // internal units in s
  } else if (t0_units == "d") { // days
    t0_ = t0_ * 24.0*3600.0;
  } else if (t0_units == "yr") { // years
    t0_ = t0_ * 365.*24.0*3600.0;
  } else {
    Errors::Message message("Coordinator: error, invalid start time units");
    Exceptions::amanzi_throw(message);
  }

  if (t1_units == "s") {
    // internal units in s
  } else if (t1_units == "d") { // days
    t1_ = t1_ * 24.0*3600.0;
  } else if (t1_units == "yr") { // years
    t1_ = t1_ * 365.25*24.0*3600.0;
  } else {
    Errors::Message message("Coordinator: error, invalid end time units");
    Exceptions::amanzi_throw(message);
  }

  max_dt_ = coordinator_list_->get<double>("max time step size", 1.0e99);
  min_dt_ = coordinator_list_->get<double>("min time step size", 1.0e-12);
  cycle0_ = coordinator_list_->get<int>("start cycle",0);
  cycle1_ = coordinator_list_->get<int>("end cycle",-1);
  duration_ = coordinator_list_->get<double>("wallclock duration [hrs]", -1.0);

  // restart control
  restart_ = coordinator_list_->isParameter("restart from checkpoint file");
  if (restart_) {
    restart_filename_ = coordinator_list_->get<std::string>("restart from checkpoint file");
    // likely should ensure the file exists here? --etc
  }

  int rank = comm_->MyPID();
  
  if (coordinator_list_->isSublist("restart from checkpoint columns")){
    restart_ = true;
    Teuchos::ParameterList list = coordinator_list_->sublist("restart from checkpoint columns");
    std::stringstream name;
    name << list.get<std::string>("checkpoint file") << "checkpoint_" << rank << "_" << list.get<std::string>("cycles") << ".h5";
    restart_filename_  = name.str();
  }
}



// -----------------------------------------------------------------------------
// acquire the chosen timestep size
// -----------------------------------------------------------------------------
double Coordinator::get_dt(bool after_fail) {
  // get the physical step size
  double dt = pk_->get_dt();

  if (dt < 0.) {
    return dt;
  }

  // check if the step size has gotten too small
  if (dt < min_dt_) {
    Errors::Message message("Coordinator: error, timestep too small");
    Exceptions::amanzi_throw(message);
  }

  // cap the max step size
  if (dt > max_dt_) {
    dt = max_dt_;
  }

  // ask the step manager if this step is ok
  dt = tsm_->TimeStep(S_next_->time(), dt, after_fail);
  return dt;
}


bool Coordinator::advance(double t_old, double t_new) {
  double dt = t_new - t_old;

  S_next_->advance_time(dt);
  bool fail = pk_->AdvanceStep(t_old, t_new, false);
  fail |= !pk_->ValidStep();

  // advance the iteration count and timestep size
  S_next_->advance_cycle();

  if (!fail) {
    // commit the state
    pk_->CommitStep(t_old, t_new, S_next_);

    // make observations, vis, and checkpoints
    observations_->MakeObservations(*S_next_);
    visualize();
    checkpoint(dt);

    // we're done with this time step, copy the state
    *S_ = *S_next_;
    *S_inter_ = *S_next_;

  } else {
    // Failed the timestep.  
    // Potentially write out failed timestep for debugging
    for (std::vector<Teuchos::RCP<Amanzi::Visualization> >::iterator vis=failed_visualization_.begin();
         vis!=failed_visualization_.end(); ++vis) {
      WriteVis((*vis).ptr(), S_next_.ptr());
    }

    // The timestep sizes have been updated, so copy back old soln and try again.
    *S_next_ = *S_;

    // check whether meshes are deformable, and if so, recover the old coordinates
    for (Amanzi::State::mesh_iterator mesh=S_->mesh_begin();
         mesh!=S_->mesh_end(); ++mesh) {
      bool surf = boost::starts_with(mesh->first, "surface_");

      if (S_->IsDeformableMesh(mesh->first)){
        if (mesh->first.find("column") != std::string::npos) {
        // collect the old coordinates
          
          std::string node_key = mesh->first+std::string("-vertex_coordinate");
          
          Teuchos::RCP<const Amanzi::CompositeVector> vc_vec = S_->GetFieldData(node_key);
          vc_vec->ScatterMasterToGhosted();
          const Epetra_MultiVector& vc = *vc_vec->ViewComponent("node", true);
          std::vector<int> node_ids(vc.MyLength());
          Amanzi::AmanziGeometry::Point_List old_positions(vc.MyLength());
          for (int n=0;n!=vc.MyLength();++n) {
            node_ids[n] = n;
            if (mesh->second.first->space_dimension() == 2) {
              old_positions[n] = Amanzi::AmanziGeometry::Point(vc[0][n], vc[1][n]);
            } else {
              old_positions[n] = Amanzi::AmanziGeometry::Point(vc[0][n], vc[1][n], vc[2][n]);
            }
          }
          
          // undeform the mesh
          Amanzi::AmanziGeometry::Point_List final_positions;
          mesh->second.first->deform(node_ids, old_positions, false, &final_positions);
        }
        
        else if (!parameter_list_->sublist("mesh").isSublist("column")) {
          // collect the old coordinates
          
          std::string node_key;
          if (mesh->first != "domain")
            node_key= mesh->first+std::string("-vertex_coordinate");
          else
            node_key = std::string("vertex_coordinate");

          Teuchos::RCP<const Amanzi::CompositeVector> vc_vec = S_->GetFieldData(node_key);
          vc_vec->ScatterMasterToGhosted();
          const Epetra_MultiVector& vc = *vc_vec->ViewComponent("node", true);
          std::vector<int> node_ids(vc.MyLength());
          Amanzi::AmanziGeometry::Point_List old_positions(vc.MyLength());
          for (int n=0;n!=vc.MyLength();++n) {
            node_ids[n] = n;
            if (mesh->second.first->space_dimension() == 2) {
              old_positions[n] = Amanzi::AmanziGeometry::Point(vc[0][n], vc[1][n]);
            } else {
              old_positions[n] = Amanzi::AmanziGeometry::Point(vc[0][n], vc[1][n], vc[2][n]);
            }
          }
          
          // undeform the mesh
          Amanzi::AmanziGeometry::Point_List final_positions;
          mesh->second.first->deform(node_ids, old_positions, false, &final_positions);
        }
        
      }
      

    }
  }
  return fail;
}

void Coordinator::visualize(bool force) {
  // write visualization if requested
  bool dump = force;
  if (!dump) {
    for (std::vector<Teuchos::RCP<Amanzi::Visualization> >::iterator vis=visualization_.begin();
         vis!=visualization_.end(); ++vis) {
      if ((*vis)->DumpRequested(S_next_->cycle(), S_next_->time())) {
        dump = true;
      }
    }
  }

  if (dump) {
    pk_->CalculateDiagnostics(S_next_);
  }

  for (std::vector<Teuchos::RCP<Amanzi::Visualization> >::iterator vis=visualization_.begin();
       vis!=visualization_.end(); ++vis) {
    if (force || (*vis)->DumpRequested(S_next_->cycle(), S_next_->time())) {
      WriteVis((*vis).ptr(), S_next_.ptr());
    }
  }
}

void Coordinator::checkpoint(double dt, bool force) {
  if (force || checkpoint_->DumpRequested(S_next_->cycle(), S_next_->time())) {
    WriteCheckpoint(checkpoint_.ptr(), S_next_.ptr(), dt);
  }
}


// -----------------------------------------------------------------------------
// timestep loop
// -----------------------------------------------------------------------------
void Coordinator::cycle_driver() {
  // wallclock duration -- in seconds
  const double duration(duration_ * 3600);

  // start at time t = t0 and initialize the state.
  {
    Teuchos::TimeMonitor monitor(*setup_timer_);
    setup();   
    initialize();
   
  }

  //  exit(0);

  // get the intial timestep -- note, this would have to be fixed for a true restart
  double dt = get_dt(false);

  // visualization at IC
  visualize();
  checkpoint(dt);



  // iterate process kernels
  {
    Teuchos::TimeMonitor cycle_monitor(*cycle_timer_);
#if !DEBUG_MODE
  try {
#endif
    bool fail = false;
    while ((S_->time() < t1_) &&
           ((cycle1_ == -1) || (S_->cycle() <= cycle1_)) &&
           (duration_ < 0 || timer_->totalElapsedTime(true) < duration) &&
           dt > 0.) {
      if (vo_->os_OK(Teuchos::VERB_MEDIUM)) {
        Teuchos::OSTab tab = vo_->getOSTab();
        *vo_->os() << "======================================================================"
                  << std::endl << std::endl;
        *vo_->os() << "Cycle = " << S_->cycle();
        *vo_->os() << std::setprecision(15) << ",  Time [days] = "<< S_->time() / (60*60*24);
        *vo_->os() << ",  dt [days] = " << dt / (60*60*24)  << std::endl;
        *vo_->os() << "----------------------------------------------------------------------"
                  << std::endl;
      }

      *S_->GetScalarData("dt", "coordinator") = dt;
      *S_inter_->GetScalarData("dt", "coordinator") = dt;
      *S_next_->GetScalarData("dt", "coordinator") = dt;

      S_->set_initial_time(S_->time());
      S_->set_final_time(S_->time() + dt);
      S_->set_intermediate_time(S_->time());

      fail = advance(S_->time(), S_->time() + dt);
      //S_->WriteStatistics(vo_);  
      dt = get_dt(fail);

    } // while not finished


#if !DEBUG_MODE
  }

  catch (Amanzi::Exceptions::Amanzi_exception &e) {
    // write one more vis for help debugging
    S_next_->advance_cycle();
    visualize(true); // force vis

    // flush observations to make sure they are saved
    observations_->Flush();

    // catch errors to dump two checkpoints -- one as a "last good" checkpoint
    // and one as a "debugging data" checkpoint.
    checkpoint_->set_filebasename("last_good_checkpoint");
    WriteCheckpoint(checkpoint_.ptr(), S_.ptr(), dt);
    checkpoint_->set_filebasename("error_checkpoint");
    WriteCheckpoint(checkpoint_.ptr(), S_next_.ptr(), dt);
    throw e;
  }
#endif
  }


  // finalizing simulation                                                                                                                                                                                                               
  S_->WriteStatistics(vo_);  
  report_memory();
  Teuchos::TimeMonitor::summarize(*vo_->os());

  finalize();

} // cycle driver

} // close namespace Amanzi<|MERGE_RESOLUTION|>--- conflicted
+++ resolved
@@ -235,15 +235,9 @@
     if (S_->HasMesh(domain_name)) {
       // visualize standard domain
       auto mesh_p = S_->GetMesh(domain_name);
-<<<<<<< HEAD
-      if (vis_list->get<bool>("visualize on 3D mesh", false) && S_->HasMesh(domain_name+"_3d"))
-        mesh_p = S_->GetMesh(domain_name+"_3d");
-      
-=======
->>>>>>> 426865fd
       auto sublist_p = Teuchos::sublist(vis_list, domain_name);
 
-      if (sublist_p->get<bool>("visualize on 3D mesh", false) && S_->HasMesh(domain_name+"_3d"))
+      if (S_->HasMesh(domain_name+"_3d") && sublist_p->get<bool>("visualize on 3D mesh", true))
         mesh_p = S_->GetMesh(domain_name+"_3d");
       
       // vis successful timesteps
